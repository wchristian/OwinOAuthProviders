﻿<?xml version="1.0" encoding="utf-8"?>
<Project ToolsVersion="12.0" DefaultTargets="Build" xmlns="http://schemas.microsoft.com/developer/msbuild/2003">
  <Import Project="$(MSBuildExtensionsPath)\$(MSBuildToolsVersion)\Microsoft.Common.props" Condition="Exists('$(MSBuildExtensionsPath)\$(MSBuildToolsVersion)\Microsoft.Common.props')" />
  <PropertyGroup>
    <Configuration Condition=" '$(Configuration)' == '' ">Debug</Configuration>
    <Platform Condition=" '$(Platform)' == '' ">AnyCPU</Platform>
    <ProjectGuid>{6AD9BA00-1330-426D-8BAE-2D3BC0D976E4}</ProjectGuid>
    <OutputType>Library</OutputType>
    <AppDesignerFolder>Properties</AppDesignerFolder>
    <RootNamespace>Owin.Security.Providers</RootNamespace>
    <AssemblyName>Owin.Security.Providers</AssemblyName>
    <TargetFrameworkVersion>v4.5</TargetFrameworkVersion>
    <FileAlignment>512</FileAlignment>
  </PropertyGroup>
  <PropertyGroup Condition=" '$(Configuration)|$(Platform)' == 'Debug|AnyCPU' ">
    <DebugSymbols>true</DebugSymbols>
    <DebugType>full</DebugType>
    <Optimize>false</Optimize>
    <OutputPath>bin\Debug\</OutputPath>
    <DefineConstants>DEBUG;TRACE</DefineConstants>
    <ErrorReport>prompt</ErrorReport>
    <WarningLevel>4</WarningLevel>
  </PropertyGroup>
  <PropertyGroup Condition=" '$(Configuration)|$(Platform)' == 'Release|AnyCPU' ">
    <DebugType>pdbonly</DebugType>
    <Optimize>true</Optimize>
    <OutputPath>bin\Release\</OutputPath>
    <DefineConstants>TRACE</DefineConstants>
    <ErrorReport>prompt</ErrorReport>
    <WarningLevel>4</WarningLevel>
  </PropertyGroup>
  <ItemGroup>
    <Reference Include="Microsoft.Owin, Version=2.1.0.0, Culture=neutral, PublicKeyToken=31bf3856ad364e35, processorArchitecture=MSIL">
      <SpecificVersion>False</SpecificVersion>
      <HintPath>..\packages\Microsoft.Owin.2.1.0\lib\net45\Microsoft.Owin.dll</HintPath>
    </Reference>
    <Reference Include="Microsoft.Owin.Security, Version=2.1.0.0, Culture=neutral, PublicKeyToken=31bf3856ad364e35, processorArchitecture=MSIL">
      <SpecificVersion>False</SpecificVersion>
      <HintPath>..\packages\Microsoft.Owin.Security.2.1.0\lib\net45\Microsoft.Owin.Security.dll</HintPath>
    </Reference>
    <Reference Include="Newtonsoft.Json, Version=6.0.0.0, Culture=neutral, PublicKeyToken=30ad4fe6b2a6aeed, processorArchitecture=MSIL">
      <SpecificVersion>False</SpecificVersion>
      <HintPath>..\packages\Newtonsoft.Json.6.0.4\lib\net45\Newtonsoft.Json.dll</HintPath>
    </Reference>
    <Reference Include="Owin">
      <HintPath>..\packages\Owin.1.0\lib\net40\Owin.dll</HintPath>
    </Reference>
    <Reference Include="System" />
    <Reference Include="System.Core" />
    <Reference Include="System.Net.Http" />
    <Reference Include="System.Net.Http.WebRequest" />
    <Reference Include="System.Web" />
    <Reference Include="System.Xml.Linq" />
    <Reference Include="System.Data.DataSetExtensions" />
    <Reference Include="Microsoft.CSharp" />
    <Reference Include="System.Data" />
    <Reference Include="System.Xml" />
  </ItemGroup>
  <ItemGroup>
    <Compile Include="ArcGISOnline\ArcGISOnlineAuthenticationExtensions.cs" />
    <Compile Include="ArcGISOnline\ArcGISOnlineAuthenticationHandler.cs" />
    <Compile Include="ArcGISOnline\ArcGISOnlineAuthenticationMiddleware.cs" />
    <Compile Include="ArcGISOnline\ArcGISOnlineAuthenticationOptions.cs" />
    <Compile Include="ArcGISOnline\Constants.cs" />
    <Compile Include="ArcGISOnline\Provider\ArcGISOnlineAuthenticatedContext.cs" />
    <Compile Include="ArcGISOnline\Provider\ArcGISOnlineAuthenticationProvider.cs" />
    <Compile Include="ArcGISOnline\Provider\ArcGISOnlineReturnEndpointContext.cs" />
    <Compile Include="ArcGISOnline\Provider\ArcGISOnlineUser.cs" />
    <Compile Include="ArcGISOnline\Provider\IArcGISOnlineAuthenticationProvider.cs" />
    <Compile Include="Asana\AsanaAuthenticationExtensions.cs" />
    <Compile Include="Asana\AsanaAuthenticationHandler.cs" />
    <Compile Include="Asana\AsanaAuthenticationMiddleware.cs" />
    <Compile Include="Asana\AsanaAuthenticationOptions.cs" />
    <Compile Include="Asana\Constants.cs" />
    <Compile Include="Asana\Provider\AsanaAuthenticatedContext.cs" />
    <Compile Include="Asana\Provider\AsanaAuthenticationProvider.cs" />
    <Compile Include="Asana\Provider\AsanaReturnEndpointContext.cs" />
    <Compile Include="Asana\Provider\IAsanaAuthenticationProvider.cs" />
    <Compile Include="BattleNet\BattleNetAuthenticationExtensions.cs" />
    <Compile Include="BattleNet\BattleNetAuthenticationHandler.cs" />
    <Compile Include="BattleNet\BattleNetAuthenticationMiddleware.cs" />
    <Compile Include="BattleNet\BattleNetAuthenticationOptions.cs" />
    <Compile Include="BattleNet\Provider\BattleNetAuthenticatedContext.cs" />
    <Compile Include="BattleNet\Provider\BattleNetAuthenticationProvider.cs" />
    <Compile Include="BattleNet\Provider\BattleNetReturnEndpointContext.cs" />
    <Compile Include="BattleNet\Provider\IBattleNetAuthenticationProvider.cs" />
    <Compile Include="Buffer\BufferAuthenticationExtensions.cs" />
    <Compile Include="Buffer\BufferAuthenticationHandler.cs" />
    <Compile Include="Buffer\BufferAuthenticationMiddleware.cs" />
    <Compile Include="Buffer\BufferAuthenticationOptions.cs" />
    <Compile Include="Buffer\Constants.cs" />
    <Compile Include="Buffer\Provider\BufferAuthenticatedContext.cs" />
    <Compile Include="Buffer\Provider\BufferAuthenticationProvider.cs" />
    <Compile Include="Buffer\Provider\BufferReturnEndpointContext.cs" />
    <Compile Include="Buffer\Provider\IBufferAuthenticationProvider.cs" />
    <Compile Include="BattleNet\Constants.cs" />
    <Compile Include="Dropbox\DropboxAuthenticationExtensions.cs" />
    <Compile Include="Dropbox\DropboxAuthenticationHandler.cs" />
    <Compile Include="Dropbox\DropboxAuthenticationMiddleware.cs" />
    <Compile Include="Dropbox\DropboxAuthenticationOptions.cs" />
    <Compile Include="Dropbox\Constants.cs" />
    <Compile Include="Dropbox\Provider\DropboxAuthenticatedContext.cs" />
    <Compile Include="Dropbox\Provider\DropboxAuthenticationProvider.cs" />
    <Compile Include="Dropbox\Provider\DropboxReturnEndpointContext.cs" />
    <Compile Include="Dropbox\Provider\IDropboxAuthenticationProvider.cs" />
    <Compile Include="EveOnline\EveOnlineAuthenticationExtensions.cs" />
    <Compile Include="EveOnline\EveOnlineAuthenticationHandler.cs" />
    <Compile Include="EveOnline\EveOnlineAuthenticationMiddleware.cs" />
    <Compile Include="EveOnline\EveOnlineAuthenticationOptions.cs" />
    <Compile Include="EveOnline\Constants.cs" />
    <Compile Include="EveOnline\Provider\EveOnlineAuthenticatedContext.cs" />
    <Compile Include="EveOnline\Provider\EveOnlineAuthenticationProvider.cs" />
    <Compile Include="EveOnline\Provider\EveOnlineReturnEndpointContext.cs" />
    <Compile Include="EveOnline\Provider\IEveOnlineAuthenticationProvider.cs" />
    <Compile Include="Flickr\Constants.cs" />
    <Compile Include="Flickr\FlickrAuthenticationOptions.cs" />
    <Compile Include="Flickr\FlickrAuthenticationExtensions.cs" />
    <Compile Include="Flickr\FlickrAuthenticationHandler.cs" />
    <Compile Include="Flickr\FlickrAuthenticationMiddleware.cs" />
    <Compile Include="Flickr\Messages\AccessToken.cs" />
    <Compile Include="Flickr\Messages\RequestToken.cs" />
    <Compile Include="Flickr\Messages\RequestTokenSerializer.cs" />
    <Compile Include="Flickr\Messages\Serializers.cs" />
    <Compile Include="Flickr\Provider\FlickrAuthenticatedContext.cs" />
    <Compile Include="Flickr\Provider\FlickrAuthenticationProvider.cs" />
    <Compile Include="Flickr\Provider\IFlickrAuthenticationProvider.cs" />
    <Compile Include="Flickr\Provider\FlickrReturnEndpointContext.cs" />
    <Compile Include="Foursquare\Constants.cs" />
    <Compile Include="Foursquare\FoursquareAuthenticationExtensions.cs" />
    <Compile Include="Foursquare\FoursquareAuthenticationHandler.cs" />
    <Compile Include="Foursquare\FoursquareAuthenticationMiddleware.cs" />
    <Compile Include="Foursquare\FoursquareAuthenticationOptions.cs" />
    <Compile Include="Foursquare\Provider\FoursquareAuthenticatedContext.cs" />
    <Compile Include="Foursquare\Provider\FoursquareAuthenticationProvider.cs" />
    <Compile Include="Foursquare\Provider\FoursquareReturnEndpointContext.cs" />
    <Compile Include="Foursquare\Provider\IFoursquareAuthenticationProvider.cs" />
    <Compile Include="GitHub\Constants.cs" />
    <Compile Include="HealthGraph\Constants.cs" />
    <Compile Include="GitHub\GitHubAuthenticationExtensions.cs" />
    <Compile Include="GitHub\GitHubAuthenticationHandler.cs" />
    <Compile Include="GitHub\GitHubAuthenticationMiddleware.cs" />
    <Compile Include="GitHub\GitHubAuthenticationOptions.cs" />
    <Compile Include="GitHub\Provider\IGitHubAuthenticationProvider.cs" />
    <Compile Include="GitHub\Provider\GitHubAuthenticatedContext.cs" />
    <Compile Include="GitHub\Provider\GitHubAuthenticationProvider.cs" />
    <Compile Include="GitHub\Provider\GitHubReturnEndpointContext.cs" />
    <Compile Include="GooglePlus\Constants.cs" />
    <Compile Include="GooglePlus\GooglePlusAuthenticationExtensions.cs" />
    <Compile Include="GooglePlus\GooglePlusAuthenticationHandler.cs" />
    <Compile Include="GooglePlus\GooglePlusAuthenticationMiddleware.cs" />
    <Compile Include="GooglePlus\GooglePlusAuthenticationOptions.cs" />
    <Compile Include="GooglePlus\Provider\GooglePlusAuthenticatedContext.cs" />
    <Compile Include="GooglePlus\Provider\GooglePlusAuthenticationProvider.cs" />
    <Compile Include="GooglePlus\Provider\GooglePlusReturnEndpointContext.cs" />
    <Compile Include="GooglePlus\Provider\IGooglePlusAuthenticationProvider.cs" />
    <Compile Include="HealthGraph\HealthGraphAuthenticationExtensions.cs" />
    <Compile Include="HealthGraph\HealthGraphAuthenticationHandler.cs" />
    <Compile Include="HealthGraph\HealthGraphAuthenticationMiddleware.cs" />
    <Compile Include="HealthGraph\Provider\HealthGraphAuthenticatedContext.cs" />
    <Compile Include="HealthGraph\Provider\HealthGraphAuthenticationProvider.cs" />
    <Compile Include="HealthGraph\Provider\HealthGraphReturnEndpointContext.cs" />
    <Compile Include="HealthGraph\Provider\IHealthGraphAuthenticationProvider.cs" />
    <Compile Include="Instagram\Constants.cs" />
    <Compile Include="Instagram\InstagramAuthenticationExtensions.cs" />
    <Compile Include="Instagram\InstagramAuthenticationHandler.cs" />
    <Compile Include="Instagram\InstagramAuthenticationMiddleware.cs" />
    <Compile Include="Instagram\InstagramAuthenticationOptions.cs" />
    <Compile Include="Instagram\Provider\IInstagramAuthenticationProvider.cs" />
    <Compile Include="Instagram\Provider\InstagramAuthenticatedContext.cs" />
    <Compile Include="Instagram\Provider\InstagramAuthenticationProvider.cs" />
    <Compile Include="Instagram\Provider\InstagramReturnEndpointContext.cs" />
    <Compile Include="LinkedIn\Constants.cs" />
    <Compile Include="LinkedIn\LinkedInAuthenticationExtensions.cs" />
    <Compile Include="LinkedIn\LinkedInAuthenticationHandler.cs" />
    <Compile Include="LinkedIn\LinkedInAuthenticationMiddleware.cs" />
    <Compile Include="LinkedIn\LinkedInAuthenticationOptions.cs" />
    <Compile Include="LinkedIn\Provider\LinkedInAuthenticatedContext.cs" />
    <Compile Include="LinkedIn\Provider\LinkedInAuthenticationProvider.cs" />
    <Compile Include="LinkedIn\Provider\LinkedInReturnEndpointContext.cs" />
    <Compile Include="LinkedIn\Provider\ILinkedInAuthenticationProvider.cs" />
    <Compile Include="OpenID\Constants.cs" />
    <Compile Include="OpenID\Extensions\OpenIDSimpleRegistrationAuthenticationContextExtensions.cs" />
    <Compile Include="OpenID\Extensions\OpenIDSimpleRegistrationExtension.cs" />
    <Compile Include="OpenID\Extensions\OpenIDSimpleRegistrationResult.cs" />
    <Compile Include="OpenID\Extensions\OpenIDSimpleRegistrationField.cs" />
    <Compile Include="OpenID\Infrastructure\Message.cs" />
    <Compile Include="OpenID\Infrastructure\Property.cs" />
    <Compile Include="OpenID\IOpenIDProtocolExtension.cs" />
    <Compile Include="OpenID\OpenIDAuthenticationExtensions.cs" />
    <Compile Include="OpenID\OpenIDAuthenticationHandler.cs" />
    <Compile Include="OpenID\OpenIDAuthenticationMiddleware.cs" />
    <Compile Include="OpenID\OpenIDAuthenticationOptions.cs" />
    <Compile Include="OpenID\OpenIDAuthorizationEndpointInfo.cs" />
    <Compile Include="OpenID\Provider\IOpenIDAuthenticationProvider.cs" />
    <Compile Include="OpenID\Provider\OpenIDAuthenticatedContext.cs" />
    <Compile Include="OpenID\Provider\OpenIDAuthenticationProvider.cs" />
    <Compile Include="OpenID\Provider\OpenIDReturnEndpointContext.cs" />
    <Compile Include="PayPal\Constants.cs" />
    <Compile Include="PayPal\PayPalAuthenticationExtensions.cs" />
    <Compile Include="PayPal\PayPalAuthenticationHandler.cs" />
    <Compile Include="PayPal\PayPalAuthenticationMiddleware.cs" />
    <Compile Include="PayPal\PayPalAuthenticationOptions.cs" />
    <Compile Include="PayPal\Provider\IPayPalAuthenticationProvider.cs" />
    <Compile Include="PayPal\Provider\PayPalAuthenticatedContext.cs" />
    <Compile Include="PayPal\Provider\PayPalAuthenticationProvider.cs" />
    <Compile Include="PayPal\Provider\PayPalReturnEndpointContext.cs" />
    <Compile Include="Properties\AssemblyInfo.cs" />
    <Compile Include="Properties\Resources.Designer.cs">
      <AutoGen>True</AutoGen>
      <DesignTime>True</DesignTime>
      <DependentUpon>Resources.resx</DependentUpon>
    </Compile>
    <Compile Include="Reddit\Constants.cs" />
    <Compile Include="Reddit\Provider\IRedditAuthenticationProvider.cs" />
    <Compile Include="Reddit\Provider\RedditAuthenticatedContext.cs" />
    <Compile Include="Reddit\Provider\RedditAuthenticationProvider.cs" />
    <Compile Include="Reddit\Provider\RedditReturnEndpointContext.cs" />
    <Compile Include="Reddit\RedditAuthenticationExtensions.cs" />
    <Compile Include="Reddit\RedditAuthenticationHandler.cs" />
    <Compile Include="Reddit\RedditAuthenticationMiddleware.cs" />
    <Compile Include="Reddit\RedditAuthenticationOptions.cs" />
    <Compile Include="HealthGraph\HealthGraphAuthenticationOptions.cs" />
    <Compile Include="Salesforce\Constants.cs" />
    <Compile Include="Salesforce\Provider\ISalesforceAuthenticationProvider.cs" />
    <Compile Include="Salesforce\Provider\SalesforceAuthenticatedContext.cs" />
    <Compile Include="Salesforce\Provider\SalesforceAuthenticationProvider.cs" />
    <Compile Include="Salesforce\Provider\SalesforceReturnEndpointContext.cs" />
    <Compile Include="Salesforce\SalesforceAuthenticationExtensions.cs" />
    <Compile Include="Salesforce\SalesforceAuthenticationHandler.cs" />
    <Compile Include="Salesforce\SalesforceAuthenticationMiddleware.cs" />
    <Compile Include="Salesforce\SalesforceAuthenticationOptions.cs" />
    <Compile Include="SoundCloud\Constants.cs" />
    <Compile Include="SoundCloud\Provider\ISoundCloudAuthenticationProvider.cs" />
    <Compile Include="SoundCloud\Provider\SoundCloudAuthenticatedContext.cs" />
    <Compile Include="SoundCloud\Provider\SoundCloudAuthenticationProvider.cs" />
    <Compile Include="SoundCloud\Provider\SoundCloudReturnEndpointContext.cs" />
    <Compile Include="SoundCloud\SoundCloudAuthenticationExtensions.cs" />
    <Compile Include="SoundCloud\SoundCloudAuthenticationHandler.cs" />
    <Compile Include="SoundCloud\SoundCloudAuthenticationMiddleware.cs" />
    <Compile Include="SoundCloud\SoundCloudAuthenticationOptions.cs" />
    <Compile Include="StackExchange\Constants.cs" />
    <Compile Include="StackExchange\StackExchangeAuthenticationExtensions.cs" />
    <Compile Include="StackExchange\StackExchangeAuthenticationHandler.cs" />
    <Compile Include="StackExchange\StackExchangeAuthenticationMiddleware.cs" />
    <Compile Include="StackExchange\StackExchangeAuthenticationOptions.cs" />
    <Compile Include="StackExchange\Provider\IStackExchangeAuthenticationProvider.cs" />
    <Compile Include="StackExchange\Provider\StackExchangeAuthenticatedContext.cs" />
    <Compile Include="StackExchange\Provider\StackExchangeAuthenticationProvider.cs" />
    <Compile Include="StackExchange\Provider\StackExchangeReturnEndpointContext.cs" />
    <Compile Include="Steam\SteamAuthenticationExtensions.cs" />
    <Compile Include="Steam\SteamAuthenticationHandler.cs" />
    <Compile Include="Steam\SteamAuthenticationMiddleware.cs" />
    <Compile Include="Steam\SteamAuthenticationOptions.cs" />
    <Compile Include="TripIt\Constants.cs" />
    <Compile Include="TripIt\Messages\AccessToken.cs" />
    <Compile Include="TripIt\Messages\RequestToken.cs" />
    <Compile Include="TripIt\Messages\RequestTokenSerializer.cs" />
    <Compile Include="TripIt\Messages\Serializers.cs" />
    <Compile Include="TripIt\Provider\ITripItAuthenticationProvider.cs" />
    <Compile Include="TripIt\Provider\TripItAuthenticatedContext.cs" />
    <Compile Include="TripIt\Provider\TripItAuthenticationProvider.cs" />
    <Compile Include="TripIt\Provider\TripItReturnEndpointContext.cs" />
    <Compile Include="TripIt\TripItAuthenticationExtensions.cs" />
    <Compile Include="TripIt\TripItAuthenticationHandler.cs" />
    <Compile Include="TripIt\TripItAuthenticationMiddleware.cs" />
    <Compile Include="TripIt\TripItAuthenticationOptions.cs" />
    <Compile Include="Twitch\Constants.cs" />
    <Compile Include="Twitch\TwitchAuthenticationExtensions.cs" />
    <Compile Include="Twitch\TwitchAuthenticationHandler.cs" />
    <Compile Include="Twitch\TwitchAuthenticationMiddleware.cs" />
    <Compile Include="Twitch\TwitchAuthenticationOptions.cs" />
    <Compile Include="Twitch\Provider\TwitchAuthenticatedContext.cs" />
    <Compile Include="Twitch\Provider\TwitchAuthenticationProvider.cs" />
    <Compile Include="Twitch\Provider\TwitchReturnEndpointContext.cs" />
    <Compile Include="Twitch\Provider\ITwitchAuthenticationProvider.cs" />
<<<<<<< HEAD
    <Compile Include="Untappd\ApiResponse.cs" />
    <Compile Include="Untappd\Constants.cs" />
    <Compile Include="Untappd\Provider\IUntappdAuthenticationProvider.cs" />
    <Compile Include="Untappd\Provider\UntappdAuthenticatedContext.cs" />
    <Compile Include="Untappd\Provider\UntappdAuthenticationProvider.cs" />
    <Compile Include="Untappd\Provider\UntappdReturnEndpointContext.cs" />
    <Compile Include="Untappd\UntappdAuthenticationExtensions.cs" />
    <Compile Include="Untappd\UntappdAuthenticationHandler.cs" />
    <Compile Include="Untappd\UntappdAuthenticationMiddleware.cs" />
    <Compile Include="Untappd\UntappdAuthenticationOptions.cs" />
=======
    <Compile Include="Wargaming\Constants.cs" />
    <Compile Include="Wargaming\WargamingAccountAuthenticationExtensions.cs" />
    <Compile Include="Wargaming\WargamingAuthenticationHandler.cs" />
    <Compile Include="Wargaming\WargamingAuthenticationOptions.cs" />
    <Compile Include="Wargaming\WargamingAuthenticationMiddleware.cs" />
>>>>>>> c03cb2b7
    <Compile Include="WordPress\WordPressAuthenticationExtensions.cs" />
    <Compile Include="WordPress\WordPressAuthenticationHandler.cs" />
    <Compile Include="WordPress\WordPressAuthenticationMiddleware.cs" />
    <Compile Include="WordPress\WordPressAuthenticationOptions.cs" />
    <Compile Include="WordPress\Constants.cs" />
    <Compile Include="WordPress\Provider\WordPressAuthenticatedContext.cs" />
    <Compile Include="WordPress\Provider\WordPressAuthenticationProvider.cs" />
    <Compile Include="WordPress\Provider\WordPressReturnEndpointContext.cs" />
    <Compile Include="WordPress\Provider\IWordPressAuthenticationProvider.cs" />
    <Compile Include="Yahoo\Constants.cs" />
    <Compile Include="Yahoo\Messages\AccessToken.cs" />
    <Compile Include="Yahoo\Messages\RequestToken.cs" />
    <Compile Include="Yahoo\Messages\RequestTokenSerializer.cs" />
    <Compile Include="Yahoo\Messages\Serializers.cs" />
    <Compile Include="Yahoo\Provider\IYahooAuthenticationProvider.cs" />
    <Compile Include="Yahoo\Provider\YahooAuthenticatedContext.cs" />
    <Compile Include="Yahoo\Provider\YahooAuthenticationProvider.cs" />
    <Compile Include="Yahoo\Provider\YahooReturnEndpointContext.cs" />
    <Compile Include="Yahoo\YahooAuthenticationExtensions.cs" />
    <Compile Include="Yahoo\YahooAuthenticationHandler.cs" />
    <Compile Include="Yahoo\YahooAuthenticationMiddleware.cs" />
    <Compile Include="Yahoo\YahooAuthenticationOptions.cs" />
    <Compile Include="Yammer\Constants.cs" />
    <Compile Include="Yammer\Provider\IYammerAuthenticationProvider.cs" />
    <Compile Include="Yammer\Provider\YammerAuthenticatedContext.cs" />
    <Compile Include="Yammer\Provider\YammerAuthenticationProvider.cs" />
    <Compile Include="Yammer\Provider\YammerReturnEndpointContext.cs" />
    <Compile Include="Yammer\YammerAuthenticationHandler.cs" />
    <Compile Include="Yammer\YammerAuthenticationExtensions.cs" />
    <Compile Include="Yammer\YammerAuthenticationMiddleware.cs" />
    <Compile Include="Yammer\YammerAuthenticationOptions.cs" />
  </ItemGroup>
  <ItemGroup>
    <EmbeddedResource Include="Properties\Resources.resx">
      <Generator>ResXFileCodeGenerator</Generator>
      <LastGenOutput>Resources.Designer.cs</LastGenOutput>
    </EmbeddedResource>
  </ItemGroup>
  <ItemGroup>
    <None Include="app.config" />
    <None Include="packages.config" />
  </ItemGroup>
  <ItemGroup />
  <Import Project="$(MSBuildToolsPath)\Microsoft.CSharp.targets" />
  <!-- To modify your build process, add your task inside one of the targets below and uncomment it. 
       Other similar extension points exist, see Microsoft.Common.targets.
  <Target Name="BeforeBuild">
  </Target>
  <Target Name="AfterBuild">
  </Target>
  -->
</Project><|MERGE_RESOLUTION|>--- conflicted
+++ resolved
@@ -273,7 +273,6 @@
     <Compile Include="Twitch\Provider\TwitchAuthenticationProvider.cs" />
     <Compile Include="Twitch\Provider\TwitchReturnEndpointContext.cs" />
     <Compile Include="Twitch\Provider\ITwitchAuthenticationProvider.cs" />
-<<<<<<< HEAD
     <Compile Include="Untappd\ApiResponse.cs" />
     <Compile Include="Untappd\Constants.cs" />
     <Compile Include="Untappd\Provider\IUntappdAuthenticationProvider.cs" />
@@ -284,13 +283,11 @@
     <Compile Include="Untappd\UntappdAuthenticationHandler.cs" />
     <Compile Include="Untappd\UntappdAuthenticationMiddleware.cs" />
     <Compile Include="Untappd\UntappdAuthenticationOptions.cs" />
-=======
     <Compile Include="Wargaming\Constants.cs" />
     <Compile Include="Wargaming\WargamingAccountAuthenticationExtensions.cs" />
     <Compile Include="Wargaming\WargamingAuthenticationHandler.cs" />
     <Compile Include="Wargaming\WargamingAuthenticationOptions.cs" />
     <Compile Include="Wargaming\WargamingAuthenticationMiddleware.cs" />
->>>>>>> c03cb2b7
     <Compile Include="WordPress\WordPressAuthenticationExtensions.cs" />
     <Compile Include="WordPress\WordPressAuthenticationHandler.cs" />
     <Compile Include="WordPress\WordPressAuthenticationMiddleware.cs" />
