﻿using System;
using System.Net.Http;
using Microsoft.Owin;
using Microsoft.Owin.Logging;
using Microsoft.Owin.Security;
using Microsoft.Owin.Security.DataHandler;
using Microsoft.Owin.Security.DataProtection;
using Microsoft.Owin.Security.Infrastructure;
using Owin.Security.Providers.Foursquare.Provider;

namespace Owin.Security.Providers.Foursquare
{
    public class FoursquareAuthenticationMiddleware : AuthenticationMiddleware<FoursquareAuthenticationOptions>
    {
        private readonly ILogger _logger;
        private readonly HttpClient _httpClient;

        public FoursquareAuthenticationMiddleware(OwinMiddleware next, IAppBuilder app, FoursquareAuthenticationOptions options)
            : base(next, options)
        {
            if (string.IsNullOrWhiteSpace(this.Options.ClientId) == true)
            {
                throw new ArgumentException("The 'ClientId' must be provided.");
            }

            if (string.IsNullOrWhiteSpace(this.Options.ClientSecret) == true)
            {
                throw new ArgumentException("The 'ClientSecret' option must be provided.");
            }

            this._logger = app.CreateLogger<FoursquareAuthenticationMiddleware>();

            if (this.Options.Provider == null)
            {
                this.Options.Provider = new FoursquareAuthenticationProvider();
            }

            if (this.Options.StateDataFormat == null)
            {
                var dataProtector = app.CreateDataProtector(typeof(FoursquareAuthenticationMiddleware).FullName, this.Options.AuthenticationType, "v1");
                this.Options.StateDataFormat = new PropertiesDataFormat(dataProtector);
            }

            if (string.IsNullOrEmpty(this.Options.SignInAsAuthenticationType) == true)
            {
                this.Options.SignInAsAuthenticationType = app.GetDefaultSignInAsAuthenticationType();
            }

            this._httpClient = new HttpClient(ResolveHttpMessageHandler(this.Options));
            this._httpClient.Timeout = this.Options.BackchannelTimeout;
            this._httpClient.MaxResponseContentBufferSize = 1024 * 1024 * 10; // 10 MB
        }

<<<<<<< HEAD
        protected override AuthenticationHandler<FoursquareAuthenticationOptions> CreateHandler()
        {
            return new FoursquareAuthenticationHandler(this._httpClient, this._logger);
        }
=======
		/// <summary>
		///     Provides the <see cref="T:Microsoft.Owin.Security.Infrastructure.AuthenticationHandler" /> object for processing
		///     authentication-related requests.
		/// </summary>
		/// <returns>
		///     An <see cref="T:Microsoft.Owin.Security.Infrastructure.AuthenticationHandler" /> configured with the
		///     <see cref="T:Owin.Security.Providers.Foursquare.FoursquareAuthenticationOptions" /> supplied to the constructor.
		/// </returns>
		protected override AuthenticationHandler<FoursquareAuthenticationOptions> CreateHandler()
		{
			return new FoursquareAuthenticationHandler(this._httpClient, this._logger);
		}
>>>>>>> 7b8d3768

        private static HttpMessageHandler ResolveHttpMessageHandler(FoursquareAuthenticationOptions options)
        {
            var handler = options.BackchannelHttpHandler ?? new WebRequestHandler();

            // If they provided a validator, apply it or fail.
            if (options.BackchannelCertificateValidator != null)
            {
                // Set the cert validate callback
                var webRequestHandler = handler as WebRequestHandler;

                if (webRequestHandler == null)
                {
                    throw new InvalidOperationException("Validator Handler Mismatch");
                }

                webRequestHandler.ServerCertificateValidationCallback = options.BackchannelCertificateValidator.Validate;
            }

            return handler;
        }

    }
}<|MERGE_RESOLUTION|>--- conflicted
+++ resolved
@@ -10,53 +10,47 @@
 
 namespace Owin.Security.Providers.Foursquare
 {
-    public class FoursquareAuthenticationMiddleware : AuthenticationMiddleware<FoursquareAuthenticationOptions>
-    {
-        private readonly ILogger _logger;
-        private readonly HttpClient _httpClient;
+	public class FoursquareAuthenticationMiddleware : AuthenticationMiddleware<FoursquareAuthenticationOptions>
+	{
+		private readonly ILogger _logger;
+		private readonly HttpClient _httpClient;
 
-        public FoursquareAuthenticationMiddleware(OwinMiddleware next, IAppBuilder app, FoursquareAuthenticationOptions options)
-            : base(next, options)
-        {
-            if (string.IsNullOrWhiteSpace(this.Options.ClientId) == true)
-            {
-                throw new ArgumentException("The 'ClientId' must be provided.");
-            }
+		public FoursquareAuthenticationMiddleware(OwinMiddleware next, IAppBuilder app, FoursquareAuthenticationOptions options)
+			: base(next, options)
+		{
+			if (string.IsNullOrWhiteSpace(this.Options.ClientId) == true)
+			{
+				throw new ArgumentException("The 'ClientId' must be provided.");
+			}
 
-            if (string.IsNullOrWhiteSpace(this.Options.ClientSecret) == true)
-            {
-                throw new ArgumentException("The 'ClientSecret' option must be provided.");
-            }
+			if (string.IsNullOrWhiteSpace(this.Options.ClientSecret) == true)
+			{
+				throw new ArgumentException("The 'ClientSecret' option must be provided.");
+			}
 
-            this._logger = app.CreateLogger<FoursquareAuthenticationMiddleware>();
+			this._logger = app.CreateLogger<FoursquareAuthenticationMiddleware>();
 
-            if (this.Options.Provider == null)
-            {
-                this.Options.Provider = new FoursquareAuthenticationProvider();
-            }
+			if (this.Options.Provider == null)
+			{
+				this.Options.Provider = new FoursquareAuthenticationProvider();
+			}
 
-            if (this.Options.StateDataFormat == null)
-            {
-                var dataProtector = app.CreateDataProtector(typeof(FoursquareAuthenticationMiddleware).FullName, this.Options.AuthenticationType, "v1");
-                this.Options.StateDataFormat = new PropertiesDataFormat(dataProtector);
-            }
+			if (this.Options.StateDataFormat == null)
+			{
+				var dataProtector = app.CreateDataProtector(typeof(FoursquareAuthenticationMiddleware).FullName, this.Options.AuthenticationType, "v1");
+				this.Options.StateDataFormat = new PropertiesDataFormat(dataProtector);
+			}
 
-            if (string.IsNullOrEmpty(this.Options.SignInAsAuthenticationType) == true)
-            {
-                this.Options.SignInAsAuthenticationType = app.GetDefaultSignInAsAuthenticationType();
-            }
+			if (string.IsNullOrEmpty(this.Options.SignInAsAuthenticationType) == true)
+			{
+				this.Options.SignInAsAuthenticationType = app.GetDefaultSignInAsAuthenticationType();
+			}
 
-            this._httpClient = new HttpClient(ResolveHttpMessageHandler(this.Options));
-            this._httpClient.Timeout = this.Options.BackchannelTimeout;
-            this._httpClient.MaxResponseContentBufferSize = 1024 * 1024 * 10; // 10 MB
-        }
+			this._httpClient = new HttpClient(ResolveHttpMessageHandler(this.Options));
+			this._httpClient.Timeout = this.Options.BackchannelTimeout;
+			this._httpClient.MaxResponseContentBufferSize = 1024 * 1024 * 10; // 10 MB
+		}
 
-<<<<<<< HEAD
-        protected override AuthenticationHandler<FoursquareAuthenticationOptions> CreateHandler()
-        {
-            return new FoursquareAuthenticationHandler(this._httpClient, this._logger);
-        }
-=======
 		/// <summary>
 		///     Provides the <see cref="T:Microsoft.Owin.Security.Infrastructure.AuthenticationHandler" /> object for processing
 		///     authentication-related requests.
@@ -69,28 +63,27 @@
 		{
 			return new FoursquareAuthenticationHandler(this._httpClient, this._logger);
 		}
->>>>>>> 7b8d3768
 
-        private static HttpMessageHandler ResolveHttpMessageHandler(FoursquareAuthenticationOptions options)
-        {
-            var handler = options.BackchannelHttpHandler ?? new WebRequestHandler();
+		private static HttpMessageHandler ResolveHttpMessageHandler(FoursquareAuthenticationOptions options)
+		{
+			var handler = options.BackchannelHttpHandler ?? new WebRequestHandler();
 
-            // If they provided a validator, apply it or fail.
-            if (options.BackchannelCertificateValidator != null)
-            {
-                // Set the cert validate callback
-                var webRequestHandler = handler as WebRequestHandler;
+			// If they provided a validator, apply it or fail.
+			if (options.BackchannelCertificateValidator != null)
+			{
+				// Set the cert validate callback
+				var webRequestHandler = handler as WebRequestHandler;
 
-                if (webRequestHandler == null)
-                {
-                    throw new InvalidOperationException("Validator Handler Mismatch");
-                }
+				if (webRequestHandler == null)
+				{
+					throw new InvalidOperationException("Validator Handler Mismatch");
+				}
 
-                webRequestHandler.ServerCertificateValidationCallback = options.BackchannelCertificateValidator.Validate;
-            }
+				webRequestHandler.ServerCertificateValidationCallback = options.BackchannelCertificateValidator.Validate;
+			}
 
-            return handler;
-        }
+			return handler;
+		}
 
-    }
+	}
 }