--- conflicted
+++ resolved
@@ -13,74 +13,6 @@
 
 namespace Owin.Security.Providers.Foursquare
 {
-<<<<<<< HEAD
-    public class FoursquareAuthenticationHandler : AuthenticationHandler<FoursquareAuthenticationOptions>
-    {
-        private const string AuthorizationEndpoint = "https://foursquare.com/oauth2/authenticate";
-        private const string TokenEndpoint = "https://foursquare.com/oauth2/access_token";
-        private const string GraphApiEndpoint = "https://api.foursquare.com/v2/users/self";
-        private const string XmlSchemaString = "http://www.w3.org/2001/XMLSchema#string";
-
-        private readonly ILogger _logger;
-        private readonly HttpClient _httpClient;
-
-        public FoursquareAuthenticationHandler(HttpClient httpClient, ILogger logger)
-        {
-            this._httpClient = httpClient;
-            this._logger = logger;
-        }
-
-        public override async Task<bool> InvokeAsync()
-        {
-            if ((string.IsNullOrEmpty(this.Options.CallbackPath) == false) && (this.Options.CallbackPath == this.Request.Path.ToString()))
-            {
-                return await this.InvokeReturnPathAsync();
-            }
-
-            return false;
-        }
-
-        protected override async Task<AuthenticationTicket> AuthenticateCoreAsync()
-        {
-            this._logger.WriteVerbose("AuthenticateCore");
-
-            AuthenticationProperties properties = null;
-
-            try
-            {
-                string code = null;
-                string state = null;
-
-                var query = this.Request.Query;
-                var values = query.GetValues("code");
-
-                if ((values != null) && (values.Count == 1))
-                {
-                    code = values[0];
-                }
-
-                values = query.GetValues("state");
-
-                if ((values != null) && (values.Count == 1))
-                {
-                    state = values[0];
-                }
-
-                properties = this.Options.StateDataFormat.Unprotect(state);
-
-                if (properties == null)
-                {
-                    return null;
-                }
-
-                // OAuth2 10.12 CSRF
-                if (this.ValidateCorrelationId(properties, this._logger) == false)
-                {
-                    return new AuthenticationTicket(null, properties);
-                }
-
-                var tokenRequestParameters = new List<KeyValuePair<string, string>>()
-=======
 	public class FoursquareAuthenticationHandler : AuthenticationHandler<FoursquareAuthenticationOptions>
 	{
 		private const string AuthorizationEndpoint = "https://foursquare.com/oauth2/authenticate";
@@ -149,7 +81,6 @@
 				}
 
 				var tokenRequestParameters = new List<KeyValuePair<string, string>>()
->>>>>>> 7b8d3768
 				{
 					new KeyValuePair<string, string>("client_id", this.Options.ClientId),
 					new KeyValuePair<string, string>("client_secret", this.Options.ClientSecret),
@@ -158,111 +89,93 @@
 					new KeyValuePair<string, string>("code", code),
 				};
 
-                var requestContent = new FormUrlEncodedContent(tokenRequestParameters);
-
-                var response = await this._httpClient.PostAsync(TokenEndpoint, requestContent, this.Request.CallCancelled);
-                response.EnsureSuccessStatusCode();
-
-                var oauthTokenResponse = await response.Content.ReadAsStringAsync();
-
-                var oauth2Token = JObject.Parse(oauthTokenResponse);
-                var accessToken = oauth2Token["access_token"].Value<string>();
-
-                if (string.IsNullOrWhiteSpace(accessToken) == true)
-                {
-                    this._logger.WriteWarning("Access token was not found");
-                    return new AuthenticationTicket(null, properties);
-                }
-
-<<<<<<< HEAD
-                var graphResponse = await this._httpClient.GetAsync(GraphApiEndpoint + "?oauth_token=" + Uri.EscapeDataString(accessToken) + "&m=foursquare&v=" + DateTime.Today.ToString("yyyyyMMdd"), this.Request.CallCancelled);
-                graphResponse.EnsureSuccessStatusCode();
-=======
+				var requestContent = new FormUrlEncodedContent(tokenRequestParameters);
+
+				var response = await this._httpClient.PostAsync(TokenEndpoint, requestContent, this.Request.CallCancelled);
+				response.EnsureSuccessStatusCode();
+
+				var oauthTokenResponse = await response.Content.ReadAsStringAsync();
+
+				var oauth2Token = JObject.Parse(oauthTokenResponse);
+				var accessToken = oauth2Token["access_token"].Value<string>();
+
+				if (string.IsNullOrWhiteSpace(accessToken) == true)
+				{
+					this._logger.WriteWarning("Access token was not found");
+					return new AuthenticationTicket(null, properties);
+				}
+
 				var graphResponse = await this._httpClient.GetAsync(GraphApiEndpoint + "?oauth_token=" + Uri.EscapeDataString(accessToken) + "&m=foursquare&v=" + VersionDate.ToString("yyyyyMMdd"), this.Request.CallCancelled);
 				graphResponse.EnsureSuccessStatusCode();
->>>>>>> 7b8d3768
-
-                var accountstring = await graphResponse.Content.ReadAsStringAsync();
-                var accountInformation = JObject.Parse(accountstring);
-                var user = (JObject)accountInformation["response"]["user"];
-
-                var context = new FoursquareAuthenticatedContext(this.Context, user, accessToken);
-
-                context.Identity = new ClaimsIdentity(
-                    new[]
+
+				var accountstring = await graphResponse.Content.ReadAsStringAsync();
+				var accountInformation = JObject.Parse(accountstring);
+				var user = (JObject)accountInformation["response"]["user"];
+
+				var context = new FoursquareAuthenticatedContext(this.Context, user, accessToken);
+
+				context.Identity = new ClaimsIdentity(
+					new[]
 					{
 						new Claim(ClaimTypes.NameIdentifier, context.Id, XmlSchemaString, this.Options.AuthenticationType),
 						new Claim(ClaimTypes.Name, context.Name, XmlSchemaString, this.Options.AuthenticationType),
 						new Claim("urn:foursquare:id", context.Id, XmlSchemaString, this.Options.AuthenticationType),
 						new Claim("urn:foursquare:name", context.Name, XmlSchemaString, this.Options.AuthenticationType),
 					},
-                    this.Options.AuthenticationType,
-                    ClaimsIdentity.DefaultNameClaimType,
-                    ClaimsIdentity.DefaultRoleClaimType);
-
-                if (string.IsNullOrWhiteSpace(context.Email) == false)
-                {
-                    context.Identity.AddClaim(new Claim(ClaimTypes.Email, context.Email, XmlSchemaString, this.Options.AuthenticationType));
-                }
-
-                if (string.IsNullOrWhiteSpace(context.Twitter) == false)
-                {
-                    context.Identity.AddClaim(new Claim("urn:foursquare:twitter", context.Twitter, XmlSchemaString, this.Options.AuthenticationType));
-                }
-
-                await this.Options.Provider.Authenticated(context);
-
-                context.Properties = properties;
-
-                return new AuthenticationTicket(context.Identity, context.Properties);
-            }
-            catch (Exception ex)
-            {
-                this._logger.WriteWarning("Authentication failed", ex);
-                return new AuthenticationTicket(null, properties);
-            }
-        }
-
-        protected override Task ApplyResponseChallengeAsync()
-        {
-            this._logger.WriteVerbose("ApplyResponseChallenge");
-
-            if (this.Response.StatusCode != (int)HttpStatusCode.Unauthorized)
-            {
-                return Task.FromResult<Object>(null);
-            }
-
-            var challenge = Helper.LookupChallenge(this.Options.AuthenticationType, this.Options.AuthenticationMode);
-
-            if (challenge != null)
-            {
-                var baseUri = this.Request.Scheme + Uri.SchemeDelimiter + this.Request.Host + this.Request.PathBase;
-                var currentUri = baseUri + this.Request.Path + this.Request.QueryString;
-                var redirectUri = baseUri + this.Options.CallbackPath;
-
-                var extra = challenge.Properties;
-
-                if (string.IsNullOrEmpty(extra.RedirectUri) == true)
-                {
-                    extra.RedirectUri = currentUri;
-                }
-
-                // OAuth2 10.12 CSRF
-                this.GenerateCorrelationId(extra);
-
-<<<<<<< HEAD
-                // OAuth2 3.3 space separated
-                var scope = string.Join(" ", this.Options.Scope);
-
-                var state = this.Options.StateDataFormat.Protect(extra);
-
-                var authorizationEndpoint = AuthorizationEndpoint +
-                        "?client_id=" + Uri.EscapeDataString(this.Options.ClientId) +
-                        "&response_type=code" +
-                        "&redirect_uri=" + Uri.EscapeDataString(redirectUri) +
-                        "&state=" + Uri.EscapeDataString(state) +
-                        "&scope=" + Uri.EscapeDataString(scope);
-=======
+					this.Options.AuthenticationType,
+					ClaimsIdentity.DefaultNameClaimType,
+					ClaimsIdentity.DefaultRoleClaimType);
+
+				if (string.IsNullOrWhiteSpace(context.Email) == false)
+				{
+					context.Identity.AddClaim(new Claim(ClaimTypes.Email, context.Email, XmlSchemaString, this.Options.AuthenticationType));
+				}
+
+				if (string.IsNullOrWhiteSpace(context.Twitter) == false)
+				{
+					context.Identity.AddClaim(new Claim("urn:foursquare:twitter", context.Twitter, XmlSchemaString, this.Options.AuthenticationType));
+				}
+
+				await this.Options.Provider.Authenticated(context);
+
+				context.Properties = properties;
+
+				return new AuthenticationTicket(context.Identity, context.Properties);
+			}
+			catch (Exception ex)
+			{
+				this._logger.WriteWarning("Authentication failed", ex);
+				return new AuthenticationTicket(null, properties);
+			}
+		}
+
+		protected override Task ApplyResponseChallengeAsync()
+		{
+			this._logger.WriteVerbose("ApplyResponseChallenge");
+
+			if (this.Response.StatusCode != (int)HttpStatusCode.Unauthorized)
+			{
+				return Task.FromResult<Object>(null);
+			}
+
+			var challenge = Helper.LookupChallenge(this.Options.AuthenticationType, this.Options.AuthenticationMode);
+
+			if (challenge != null)
+			{
+				var baseUri = this.Request.Scheme + Uri.SchemeDelimiter + this.Request.Host + this.Request.PathBase;
+				var currentUri = baseUri + this.Request.Path + this.Request.QueryString;
+				var redirectUri = baseUri + this.Options.CallbackPath;
+
+				var extra = challenge.Properties;
+
+				if (string.IsNullOrEmpty(extra.RedirectUri) == true)
+				{
+					extra.RedirectUri = currentUri;
+				}
+
+				// OAuth2 10.12 CSRF
+				this.GenerateCorrelationId(extra);
+
 				var state = this.Options.StateDataFormat.Protect(extra);
 
 				var authorizationEndpoint = AuthorizationEndpoint +
@@ -270,60 +183,59 @@
 						"&response_type=code" +
 						"&redirect_uri=" + Uri.EscapeDataString(redirectUri) +
 						"&state=" + Uri.EscapeDataString(state);
->>>>>>> 7b8d3768
-
-                this.Response.Redirect(authorizationEndpoint);
-            }
-
-            return Task.FromResult<Object>(null);
-        }
-
-        public async Task<bool> InvokeReturnPathAsync()
-        {
-            this._logger.WriteVerbose("InvokeReturnPath");
-
-            var model = await this.AuthenticateAsync();
-
-            var context = new FoursquareReturnEndpointContext(Context, model);
-            context.SignInAsAuthenticationType = this.Options.SignInAsAuthenticationType;
-            context.RedirectUri = model.Properties.RedirectUri;
-
-            model.Properties.RedirectUri = null;
-
-            await this.Options.Provider.ReturnEndpoint(context);
-
-            if ((context.SignInAsAuthenticationType != null) && (context.Identity != null))
-            {
-                var signInIdentity = context.Identity;
-
-                if (string.Equals(signInIdentity.AuthenticationType, context.SignInAsAuthenticationType, StringComparison.Ordinal) == false)
-                {
-                    signInIdentity = new ClaimsIdentity(signInIdentity.Claims, context.SignInAsAuthenticationType, signInIdentity.NameClaimType, signInIdentity.RoleClaimType);
-                }
-
-                this.Context.Authentication.SignIn(context.Properties, signInIdentity);
-            }
-
-            if ((context.IsRequestCompleted == false) && (context.RedirectUri != null))
-            {
-                if (context.Identity == null)
-                {
-                    context.RedirectUri = WebUtilities.AddQueryString(context.RedirectUri, "error", "access_denied");
-                }
-
-                this.Response.Redirect(context.RedirectUri);
-
-                context.RequestCompleted();
-            }
-
-            return context.IsRequestCompleted;
-        }
-
-        private string GenerateRedirectUri()
-        {
-            var requestPrefix = this.Request.Scheme + "://" + this.Request.Host;
-            var redirectUri = requestPrefix + this.RequestPathBase + this.Options.CallbackPath;
-            return redirectUri;
-        }
-    }
+
+				this.Response.Redirect(authorizationEndpoint);
+			}
+
+			return Task.FromResult<Object>(null);
+		}
+
+		public async Task<bool> InvokeReturnPathAsync()
+		{
+			this._logger.WriteVerbose("InvokeReturnPath");
+
+			var model = await this.AuthenticateAsync();
+
+			var context = new FoursquareReturnEndpointContext(Context, model);
+			context.SignInAsAuthenticationType = this.Options.SignInAsAuthenticationType;
+			context.RedirectUri = model.Properties.RedirectUri;
+
+			model.Properties.RedirectUri = null;
+
+			await this.Options.Provider.ReturnEndpoint(context);
+
+			if ((context.SignInAsAuthenticationType != null) && (context.Identity != null))
+			{
+				var signInIdentity = context.Identity;
+
+				if (string.Equals(signInIdentity.AuthenticationType, context.SignInAsAuthenticationType, StringComparison.Ordinal) == false)
+				{
+					signInIdentity = new ClaimsIdentity(signInIdentity.Claims, context.SignInAsAuthenticationType, signInIdentity.NameClaimType, signInIdentity.RoleClaimType);
+				}
+
+				this.Context.Authentication.SignIn(context.Properties, signInIdentity);
+			}
+
+			if ((context.IsRequestCompleted == false) && (context.RedirectUri != null))
+			{
+				if (context.Identity == null)
+				{
+					context.RedirectUri = WebUtilities.AddQueryString(context.RedirectUri, "error", "access_denied");
+				}
+
+				this.Response.Redirect(context.RedirectUri);
+
+				context.RequestCompleted();
+			}
+
+			return context.IsRequestCompleted;
+		}
+
+		private string GenerateRedirectUri()
+		{
+			var requestPrefix = this.Request.Scheme + "://" + this.Request.Host;
+			var redirectUri = requestPrefix + this.RequestPathBase + this.Options.CallbackPath;
+			return redirectUri;
+		}
+	}
 }