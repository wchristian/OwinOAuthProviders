﻿using Microsoft.Owin;
using Microsoft.Owin.Security;
using Microsoft.Owin.Security.Provider;

namespace Owin.Security.Providers.Foursquare.Provider
{
<<<<<<< HEAD
    public class FoursquareReturnEndpointContext : ReturnEndpointContext
    {
        /// <summary>
        /// 
        /// </summary>
        /// <param name="context">OWIN environment</param>
        /// <param name="ticket">The authentication ticket</param>
        public FoursquareReturnEndpointContext(IOwinContext context, AuthenticationTicket ticket)
            : base(context, ticket)
        {
        }
    }
=======
	/// <summary>
	/// Provides context information to middleware providers.
	/// </summary>
	public class FoursquareReturnEndpointContext : ReturnEndpointContext
	{
		/// <summary>
		/// 
		/// </summary>
		/// <param name="context">OWIN environment</param>
		/// <param name="ticket">The authentication ticket</param>
		public FoursquareReturnEndpointContext(IOwinContext context, AuthenticationTicket ticket)
			: base(context, ticket)
		{
		}
	}
>>>>>>> 7b8d3768
}<|MERGE_RESOLUTION|>--- conflicted
+++ resolved
@@ -4,20 +4,6 @@
 
 namespace Owin.Security.Providers.Foursquare.Provider
 {
-<<<<<<< HEAD
-    public class FoursquareReturnEndpointContext : ReturnEndpointContext
-    {
-        /// <summary>
-        /// 
-        /// </summary>
-        /// <param name="context">OWIN environment</param>
-        /// <param name="ticket">The authentication ticket</param>
-        public FoursquareReturnEndpointContext(IOwinContext context, AuthenticationTicket ticket)
-            : base(context, ticket)
-        {
-        }
-    }
-=======
 	/// <summary>
 	/// Provides context information to middleware providers.
 	/// </summary>
@@ -33,5 +19,4 @@
 		{
 		}
 	}
->>>>>>> 7b8d3768
 }