﻿using System;
using System.Security.Claims;
using Microsoft.Owin;
using Microsoft.Owin.Security;
using Microsoft.Owin.Security.Provider;
using Newtonsoft.Json.Linq;

namespace Owin.Security.Providers.Foursquare.Provider
{
<<<<<<< HEAD
    public class FoursquareAuthenticatedContext : BaseContext
    {
        public FoursquareAuthenticatedContext(IOwinContext context, JObject user, string accessToken)
            : base(context)
        {
            if (user == null)
            {
                throw new ArgumentNullException("user");
            }
=======
	/// <summary>
	/// Contains information about the login session as well as the user <see cref="System.Security.Claims.ClaimsIdentity"/>.
	/// </summary>
	public class FoursquareAuthenticatedContext : BaseContext
	{
		/// <summary>
		/// Initializes a <see cref="FoursquareAuthenticatedContext"/>
		/// </summary>
		/// <param name="context">The OWIN environment</param>
		/// <param name="user">The JSON-serialized user</param>
		/// <param name="accessToken">GitHub Access token</param>
		public FoursquareAuthenticatedContext(IOwinContext context, JObject user, string accessToken)
			: base(context)
		{
			if (user == null)
			{
				throw new ArgumentNullException("user");
			}
>>>>>>> 7b8d3768

            this.User = user;
            this.AccessToken = accessToken;

            var userId = this.User["id"];

            if (userId == null)
            {
                throw new ArgumentException("The user does not have an id.", "user");
            }

            this.Id = TryGetValue(user, "id");
            this.FirstName = TryGetValue(user, "firstName");
            this.LastName = TryGetValue(user, "lastName");
            this.Name = this.FirstName + " " + this.LastName;
            this.Gender = TryGetValue(user, "gender");
            this.Photo = TryGetValue(user, "photo");
            this.Friends = TryGetValue(user, "friends");
            this.HomeCity = TryGetValue(user, "homeCity");
            this.Bio = TryGetValue(user, "bio");
            this.Contact = TryGetValue(user, "contact");
            this.Phone = TryGetValue(JObject.Parse(this.Contact), "phone");
            this.Email = TryGetValue(JObject.Parse(this.Contact), "email");
            this.Twitter = TryGetValue(JObject.Parse(this.Contact), "twitter");
            this.Facebook = TryGetValue(JObject.Parse(this.Contact), "facebook");
            this.Badges = TryGetValue(user, "badges");
            this.Mayorships = TryGetValue(user, "mayorships");
            this.Checkins = TryGetValue(user, "checkins");
            this.Photos = TryGetValue(user, "photos");
            this.Scores = TryGetValue(user, "scores");
            this.Link = "https://foursquare.com/user/" + this.Id;
        }

<<<<<<< HEAD
        public JObject User { get; private set; }
        public string AccessToken { get; private set; }
        public string Id { get; private set; }
        public string FirstName { get; private set; }
        public string LastName { get; private set; }
        public string Name { get; private set; }
        public string Gender { get; private set; }
        public string Photo { get; private set; }
        public string Friends { get; private set; }
        public string HomeCity { get; private set; }
        public string Bio { get; private set; }
        public string Contact { get; private set; }
        public string Phone { get; private set; }
        public string Email { get; private set; }
        public string Twitter { get; private set; }
        public string Facebook { get; private set; }
        public string Badges { get; private set; }
        public string Mayorships { get; private set; }
        public string Checkins { get; private set; }
        public string Photos { get; private set; }
        public string Scores { get; private set; }
        public string Link { get; private set; }
        public ClaimsIdentity Identity { get; set; }
        public AuthenticationProperties Properties { get; set; }
=======
		/// <summary>
		/// Gets the JSON-serialized user
		/// </summary>
		/// <remarks>
		/// Contains the Foursquare user obtained from the User Info endpoint. By default this is https://api.foursquare.com/v2/users/self but it can be
		/// overridden in the options
		/// </remarks>
		public JObject User { get; private set; }
		/// <summary>
		/// Gets the Foursquare access token
		/// </summary>
		public string AccessToken { get; private set; }
		/// <summary>
		/// Gets the Foursquare user ID
		/// </summary>
		public string Id { get; private set; }
		/// <summary>
		/// Gets the user's first name
		/// </summary>
		public string FirstName { get; private set; }
		/// <summary>
		/// Gets the user's last name
		/// </summary>
		public string LastName { get; private set; }
		/// <summary>
		/// Gets the user's full name
		/// </summary>
		public string Name { get; private set; }
		/// <summary>
		/// Gets the user's gender
		/// </summary>
		public string Gender { get; private set; }
		/// <summary>
		/// Gets the user's photo
		/// </summary>
		public string Photo { get; private set; }
		/// <summary>
		/// Gets the user's friends
		/// </summary>
		public string Friends { get; private set; }
		/// <summary>
		/// Gets the user's home city
		/// </summary>
		public string HomeCity { get; private set; }
		/// <summary>
		/// Gets the user's biography
		/// </summary>
		public string Bio { get; private set; }
		/// <summary>
		/// Gets the user's contact
		/// </summary>
		public string Contact { get; private set; }
		/// <summary>
		/// Gets the user's phone
		/// </summary>
		public string Phone { get; private set; }
		/// <summary>
		/// Gets the user's email
		/// </summary>
		public string Email { get; private set; }
		/// <summary>
		/// Gets the user's Twitter handle
		/// </summary>
		public string Twitter { get; private set; }
		/// <summary>
		/// Gets the user's Facebook id
		/// </summary>
		public string Facebook { get; private set; }
		/// <summary>
		/// Gets the user's badges
		/// </summary>
		public string Badges { get; private set; }
		/// <summary>
		/// Gets the user's mayorships
		/// </summary>
		public string Mayorships { get; private set; }
		/// <summary>
		/// Gets the user's checkins
		/// </summary>
		public string Checkins { get; private set; }
		/// <summary>
		/// Gets the user's photos
		/// </summary>
		public string Photos { get; private set; }
		/// <summary>
		/// Gets the user's scores
		/// </summary>
		public string Scores { get; private set; }
		/// <summary>
		/// Gets the user's link
		/// </summary>
		public string Link { get; private set; }
		/// <summary>
		/// Gets the <see cref="ClaimsIdentity"/> representing the user
		/// </summary>
		public ClaimsIdentity Identity { get; set; }
		/// <summary>
		/// Gets or sets a property bag for common authentication properties
		/// </summary>
		public AuthenticationProperties Properties { get; set; }
>>>>>>> 7b8d3768

        private static string TryGetValue(JObject user, string propertyName)
        {
            JToken value;
            return user.TryGetValue(propertyName, out value) ? value.ToString() : null;
        }
    }
}<|MERGE_RESOLUTION|>--- conflicted
+++ resolved
@@ -7,17 +7,6 @@
 
 namespace Owin.Security.Providers.Foursquare.Provider
 {
-<<<<<<< HEAD
-    public class FoursquareAuthenticatedContext : BaseContext
-    {
-        public FoursquareAuthenticatedContext(IOwinContext context, JObject user, string accessToken)
-            : base(context)
-        {
-            if (user == null)
-            {
-                throw new ArgumentNullException("user");
-            }
-=======
 	/// <summary>
 	/// Contains information about the login session as well as the user <see cref="System.Security.Claims.ClaimsIdentity"/>.
 	/// </summary>
@@ -36,66 +25,39 @@
 			{
 				throw new ArgumentNullException("user");
 			}
->>>>>>> 7b8d3768
 
-            this.User = user;
-            this.AccessToken = accessToken;
+			this.User = user;
+			this.AccessToken = accessToken;
 
-            var userId = this.User["id"];
+			var userId = this.User["id"];
 
-            if (userId == null)
-            {
-                throw new ArgumentException("The user does not have an id.", "user");
-            }
+			if (userId == null)
+			{
+				throw new ArgumentException("The user does not have an id.", "user");
+			}
 
-            this.Id = TryGetValue(user, "id");
-            this.FirstName = TryGetValue(user, "firstName");
-            this.LastName = TryGetValue(user, "lastName");
-            this.Name = this.FirstName + " " + this.LastName;
-            this.Gender = TryGetValue(user, "gender");
-            this.Photo = TryGetValue(user, "photo");
-            this.Friends = TryGetValue(user, "friends");
-            this.HomeCity = TryGetValue(user, "homeCity");
-            this.Bio = TryGetValue(user, "bio");
-            this.Contact = TryGetValue(user, "contact");
-            this.Phone = TryGetValue(JObject.Parse(this.Contact), "phone");
-            this.Email = TryGetValue(JObject.Parse(this.Contact), "email");
-            this.Twitter = TryGetValue(JObject.Parse(this.Contact), "twitter");
-            this.Facebook = TryGetValue(JObject.Parse(this.Contact), "facebook");
-            this.Badges = TryGetValue(user, "badges");
-            this.Mayorships = TryGetValue(user, "mayorships");
-            this.Checkins = TryGetValue(user, "checkins");
-            this.Photos = TryGetValue(user, "photos");
-            this.Scores = TryGetValue(user, "scores");
-            this.Link = "https://foursquare.com/user/" + this.Id;
-        }
+			this.Id = TryGetValue(user, "id");
+			this.FirstName = TryGetValue(user, "firstName");
+			this.LastName = TryGetValue(user, "lastName");
+			this.Name = this.FirstName + " " + this.LastName;
+			this.Gender = TryGetValue(user, "gender");
+			this.Photo = TryGetValue(user, "photo");
+			this.Friends = TryGetValue(user, "friends");
+			this.HomeCity = TryGetValue(user, "homeCity");
+			this.Bio = TryGetValue(user, "bio");
+			this.Contact = TryGetValue(user, "contact");
+			this.Phone = TryGetValue(JObject.Parse(this.Contact), "phone");
+			this.Email = TryGetValue(JObject.Parse(this.Contact), "email");
+			this.Twitter = TryGetValue(JObject.Parse(this.Contact), "twitter");
+			this.Facebook = TryGetValue(JObject.Parse(this.Contact), "facebook");
+			this.Badges = TryGetValue(user, "badges");
+			this.Mayorships = TryGetValue(user, "mayorships");
+			this.Checkins = TryGetValue(user, "checkins");
+			this.Photos = TryGetValue(user, "photos");
+			this.Scores = TryGetValue(user, "scores");
+			this.Link = "https://foursquare.com/user/" + this.Id;
+		}
 
-<<<<<<< HEAD
-        public JObject User { get; private set; }
-        public string AccessToken { get; private set; }
-        public string Id { get; private set; }
-        public string FirstName { get; private set; }
-        public string LastName { get; private set; }
-        public string Name { get; private set; }
-        public string Gender { get; private set; }
-        public string Photo { get; private set; }
-        public string Friends { get; private set; }
-        public string HomeCity { get; private set; }
-        public string Bio { get; private set; }
-        public string Contact { get; private set; }
-        public string Phone { get; private set; }
-        public string Email { get; private set; }
-        public string Twitter { get; private set; }
-        public string Facebook { get; private set; }
-        public string Badges { get; private set; }
-        public string Mayorships { get; private set; }
-        public string Checkins { get; private set; }
-        public string Photos { get; private set; }
-        public string Scores { get; private set; }
-        public string Link { get; private set; }
-        public ClaimsIdentity Identity { get; set; }
-        public AuthenticationProperties Properties { get; set; }
-=======
 		/// <summary>
 		/// Gets the JSON-serialized user
 		/// </summary>
@@ -196,12 +158,11 @@
 		/// Gets or sets a property bag for common authentication properties
 		/// </summary>
 		public AuthenticationProperties Properties { get; set; }
->>>>>>> 7b8d3768
 
-        private static string TryGetValue(JObject user, string propertyName)
-        {
-            JToken value;
-            return user.TryGetValue(propertyName, out value) ? value.ToString() : null;
-        }
-    }
+		private static string TryGetValue(JObject user, string propertyName)
+		{
+			JToken value;
+			return user.TryGetValue(propertyName, out value) ? value.ToString() : null;
+		}
+	}
 }