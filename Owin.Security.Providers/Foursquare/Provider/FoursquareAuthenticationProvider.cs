--- conflicted
+++ resolved
@@ -3,30 +3,6 @@
 
 namespace Owin.Security.Providers.Foursquare.Provider
 {
-<<<<<<< HEAD
-    public class FoursquareAuthenticationProvider : IFoursquareAuthenticationProvider
-    {
-        public FoursquareAuthenticationProvider()
-        {
-            this.OnAuthenticated = context => Task.FromResult<object>(null);
-            this.OnReturnEndpoint = context => Task.FromResult<object>(null);
-        }
-
-        public Func<FoursquareAuthenticatedContext, Task> OnAuthenticated { get; set; }
-
-        public Func<FoursquareReturnEndpointContext, Task> OnReturnEndpoint { get; set; }
-
-        public virtual Task Authenticated(FoursquareAuthenticatedContext context)
-        {
-            return this.OnAuthenticated(context);
-        }
-
-        public virtual Task ReturnEndpoint(FoursquareReturnEndpointContext context)
-        {
-            return this.OnReturnEndpoint(context);
-        }
-    }
-=======
 	/// <summary>
 	/// Default <see cref="IFoursquareAuthenticationProvider"/> implementation.
 	/// </summary>
@@ -71,5 +47,4 @@
 			return this.OnReturnEndpoint(context);
 		}
 	}
->>>>>>> 7b8d3768
 }