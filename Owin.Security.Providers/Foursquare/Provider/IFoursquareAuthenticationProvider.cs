﻿using System.Threading.Tasks;

namespace Owin.Security.Providers.Foursquare.Provider
{
<<<<<<< HEAD
    public interface IFoursquareAuthenticationProvider
    {
        Task Authenticated(FoursquareAuthenticatedContext context);

        Task ReturnEndpoint(FoursquareReturnEndpointContext context);
    }
=======
	/// <summary>
	/// Specifies callback methods which the <see cref="FoursquareAuthenticationMiddleware"></see> invokes to enable developer control over the authentication process. />
	/// </summary>
	public interface IFoursquareAuthenticationProvider
	{
		/// <summary>
		/// Invoked whenever GitHub succesfully authenticates a user
		/// </summary>
		/// <param name="context">Contains information about the login session as well as the user <see cref="System.Security.Claims.ClaimsIdentity"/>.</param>
		/// <returns>A <see cref="Task"/> representing the completed operation.</returns>
		Task Authenticated(FoursquareAuthenticatedContext context);

		/// <summary>
		/// Invoked prior to the <see cref="System.Security.Claims.ClaimsIdentity"/> being saved in a local cookie and the browser being redirected to the originally requested URL.
		/// </summary>
		/// <param name="context"></param>
		/// <returns>A <see cref="Task"/> representing the completed operation.</returns>
		Task ReturnEndpoint(FoursquareReturnEndpointContext context);
	}
>>>>>>> 7b8d3768
}<|MERGE_RESOLUTION|>--- conflicted
+++ resolved
@@ -2,14 +2,6 @@
 
 namespace Owin.Security.Providers.Foursquare.Provider
 {
-<<<<<<< HEAD
-    public interface IFoursquareAuthenticationProvider
-    {
-        Task Authenticated(FoursquareAuthenticatedContext context);
-
-        Task ReturnEndpoint(FoursquareReturnEndpointContext context);
-    }
-=======
 	/// <summary>
 	/// Specifies callback methods which the <see cref="FoursquareAuthenticationMiddleware"></see> invokes to enable developer control over the authentication process. />
 	/// </summary>
@@ -29,5 +21,4 @@
 		/// <returns>A <see cref="Task"/> representing the completed operation.</returns>
 		Task ReturnEndpoint(FoursquareReturnEndpointContext context);
 	}
->>>>>>> 7b8d3768
 }