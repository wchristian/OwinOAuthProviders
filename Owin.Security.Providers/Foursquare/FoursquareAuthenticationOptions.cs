--- conflicted
+++ resolved
@@ -6,22 +6,6 @@
 
 namespace Owin.Security.Providers.Foursquare
 {
-<<<<<<< HEAD
-    public class FoursquareAuthenticationOptions : AuthenticationOptions
-    {
-        /// <summary>
-        ///     Initializes a new <see cref="FoursquareAuthenticationOptions" />
-        /// </summary>
-        public FoursquareAuthenticationOptions()
-            : base(Constants.DefaultAuthenticationType)
-        {
-            this.Caption = Constants.DefaultAuthenticationType;
-            this.CallbackPath = "/signin-foursquare";
-            this.AuthenticationMode = AuthenticationMode.Passive;
-            this.BackchannelTimeout = TimeSpan.FromSeconds(60);
-            this.Scope = new List<String>();
-        }
-=======
 	public class FoursquareAuthenticationOptions : AuthenticationOptions
 	{
 		/// <summary>
@@ -35,85 +19,68 @@
 			this.AuthenticationMode = AuthenticationMode.Passive;
 			this.BackchannelTimeout = TimeSpan.FromSeconds(60);
 		}
->>>>>>> 7b8d3768
 
-        /// <summary>
-        ///     Gets or sets the Foursquare supplied Client ID
-        /// </summary>
-        public string ClientId { get; set; }
+		/// <summary>
+		///     Gets or sets the Foursquare supplied Client ID
+		/// </summary>
+		public string ClientId { get; set; }
 
-        /// <summary>
-        ///     Gets or sets the Foursquare supplied Client Secret
-        /// </summary>
-        public string ClientSecret { get; set; }
+		/// <summary>
+		///     Gets or sets the Foursquare supplied Client Secret
+		/// </summary>
+		public string ClientSecret { get; set; }
 
-        /// <summary>
-        ///     Gets or sets the a pinned certificate validator to use to validate the endpoints used
-        ///     in back channel communications belong to Foursquare.
-        /// </summary>
-        /// <value>
-        ///     The pinned certificate validator.
-        /// </value>
-        /// <remarks>
-        ///     If this property is null then the default certificate checks are performed,
-        ///     validating the subject name and if the signing chain is a trusted party.
-        /// </remarks>
-        public ICertificateValidator BackchannelCertificateValidator { get; set; }
+		/// <summary>
+		///     Gets or sets the a pinned certificate validator to use to validate the endpoints used
+		///     in back channel communications belong to Foursquare.
+		/// </summary>
+		/// <value>
+		///     The pinned certificate validator.
+		/// </value>
+		/// <remarks>
+		///     If this property is null then the default certificate checks are performed,
+		///     validating the subject name and if the signing chain is a trusted party.
+		/// </remarks>
+		public ICertificateValidator BackchannelCertificateValidator { get; set; }
 
-        /// <summary>
-        ///     Gets or sets timeout value in milliseconds for back channel communications with Foursquare.
-        /// </summary>
-        /// <value>
-        ///     The back channel timeout in milliseconds.
-        /// </value>
-        public TimeSpan BackchannelTimeout { get; set; }
+		/// <summary>
+		///     Gets or sets timeout value in milliseconds for back channel communications with Foursquare.
+		/// </summary>
+		/// <value>
+		///     The back channel timeout in milliseconds.
+		/// </value>
+		public TimeSpan BackchannelTimeout { get; set; }
 
-        /// <summary>
-        ///     The HttpMessageHandler used to communicate with Foursquare.
-        ///     This cannot be set at the same time as BackchannelCertificateValidator unless the value
-        ///     can be downcast to a WebRequestHandler.
-        /// </summary>
-        public HttpMessageHandler BackchannelHttpHandler { get; set; }
+		/// <summary>
+		///     The HttpMessageHandler used to communicate with Foursquare.
+		///     This cannot be set at the same time as BackchannelCertificateValidator unless the value
+		///     can be downcast to a WebRequestHandler.
+		/// </summary>
+		public HttpMessageHandler BackchannelHttpHandler { get; set; }
 
-        /// <summary>
-        ///     The request path within the application's base path where the user-agent will be returned.
-        ///     The middleware will process this request when it arrives.
-        ///     Default value is "/signin-foursquare".
-        /// </summary>
-        public string CallbackPath { get; set; }
+		/// <summary>
+		///     The request path within the application's base path where the user-agent will be returned.
+		///     The middleware will process this request when it arrives.
+		///     Default value is "/signin-foursquare".
+		/// </summary>
+		public string CallbackPath { get; set; }
 
-        /// <summary>
-        ///     Gets or sets the name of another authentication middleware which will be responsible for actually issuing a user
-        ///     <see cref="System.Security.Claims.ClaimsIdentity" />.
-        /// </summary>
-        public string SignInAsAuthenticationType { get; set; }
+		/// <summary>
+		///     Gets or sets the name of another authentication middleware which will be responsible for actually issuing a user
+		///     <see cref="System.Security.Claims.ClaimsIdentity" />.
+		/// </summary>
+		public string SignInAsAuthenticationType { get; set; }
 
-        /// <summary>
-        ///     Gets or sets the <see cref="IFoursquareAuthenticationProvider" /> used in the authentication events
-        /// </summary>
-        public IFoursquareAuthenticationProvider Provider { get; set; }
+		/// <summary>
+		///     Gets or sets the <see cref="IFoursquareAuthenticationProvider" /> used in the authentication events
+		/// </summary>
+		public IFoursquareAuthenticationProvider Provider { get; set; }
 
-        /// <summary>
-        ///     Gets or sets the type used to secure data handled by the middleware.
-        /// </summary>
-        public ISecureDataFormat<AuthenticationProperties> StateDataFormat { get; set; }
+		/// <summary>
+		///     Gets or sets the type used to secure data handled by the middleware.
+		/// </summary>
+		public ISecureDataFormat<AuthenticationProperties> StateDataFormat { get; set; }
 
-<<<<<<< HEAD
-        /// <summary>
-        /// A list of permissions to request.
-        /// </summary>
-        public IList<string> Scope { get; private set; }
-
-        /// <summary>
-        ///     Get or sets the text that the user can display on a sign in user interface.
-        /// </summary>
-        public string Caption
-        {
-            get { return this.Description.Caption; }
-            set { this.Description.Caption = value; }
-        }
-    }
-=======
 		/// <summary>
 		///     Get or sets the text that the user can display on a sign in user interface.
 		/// </summary>
@@ -123,5 +90,4 @@
 			set { this.Description.Caption = value; }
 		}
 	}
->>>>>>> 7b8d3768
 }