﻿using Microsoft.AspNet.Identity;
using Microsoft.Owin;
using Microsoft.Owin.Security.Cookies;
using Owin;

//using Owin.Security.Providers.Orcid;

namespace OwinOAuthProvidersDemo
{
<<<<<<< HEAD
	public partial class Startup
	{
		// For more information on configuring authentication, please visit http://go.microsoft.com/fwlink/?LinkId=301864
		public void ConfigureAuth(IAppBuilder app)
		{
			// Enable the application to use a cookie to store information for the signed in user
			app.UseCookieAuthentication(new CookieAuthenticationOptions
			{
				AuthenticationType = DefaultAuthenticationTypes.ApplicationCookie,
				LoginPath = new PathString("/Account/Login")
			});
			// Use a cookie to temporarily store information about a user logging in with a third party login provider
			app.UseExternalSignInCookie(DefaultAuthenticationTypes.ExternalCookie);
=======
    public partial class Startup
    {
        // For more information on configuring authentication, please visit http://go.microsoft.com/fwlink/?LinkId=301864
        public void ConfigureAuth(IAppBuilder app)
        {
            // Enable the application to use a cookie to store information for the signed in user
            app.UseCookieAuthentication(new CookieAuthenticationOptions
            {
                AuthenticationType = DefaultAuthenticationTypes.ApplicationCookie,
                LoginPath = new PathString("/Account/Login")
            });
            // Use a cookie to temporarily store information about a user logging in with a third party login provider
            app.UseExternalSignInCookie(DefaultAuthenticationTypes.ExternalCookie);
>>>>>>> 99382557
			//app.UseDeviantArtAuthentication("id", "secret");
			//app.UseUntappdAuthentication("id", "secret");
			// Uncomment the following lines to enable logging in with third party login providers
			//app.UseMicrosoftAccountAuthentication(
			//    clientId: "",
			//    clientSecret: "");

			//app.UseTwitterAuthentication(
			//   consumerKey: "",
			//   consumerSecret: "");

			//app.UseFacebookAuthentication(
			//   appId: "",
			//   appSecret: "");

			//app.UseGoogleAuthentication();

			//app.UseLinkedInAuthentication("", "");

			//app.UseYahooAuthentication("", "");

			//app.UseTripItAuthentication("", "");

			//app.UseGitHubAuthentication("", "");

			//app.UseBufferAuthentication("", "");

			//app.UseRedditAuthentication("", "");

			//app.UseStackExchangeAuthentication(
			//    clientId: "",
			//    clientSecret: "",
			//    key: "");

			//app.UseInstagramInAuthentication("", "");

			//var options = new GooglePlusAuthenticationOptions
			//{
			//    ClientId = "",
			//    ClientSecret = "",
			//    RequestOfflineAccess = true,
			//    Provider = new GooglePlusAuthenticationProvider
			//    {
			//        OnAuthenticated = async context => System.Diagnostics.Debug.WriteLine(String.Format("Refresh Token: {0}", context.RefreshToken))
			//    }
			//};
			//options.MomentTypes.Add("http://schemas.google.com/AddActivity");
			//options.MomentTypes.Add("http://schemas.google.com/CheckInActivity");
			//options.MomentTypes.Add("http://schemas.google.com/BuyActivity");
			//app.UseGooglePlusAuthentication(options);

			/*
             * Twitch sign-ins use /signin-Twitch as the URL for authentication
             *

             */

			////Simple Twitch Sign-in
			//app.UseTwitchAuthentication("", "");

			////More complex Twitch Sign-in
			//var opt = new TwitchAuthenticationOptions()
			//{
			//    ClientId = "",
			//    ClientSecret = "",
			//    Provider = new TwitchAuthenticationProvider()
			//    {
<<<<<<< HEAD
=======

>>>>>>> 99382557
			//        OnAuthenticated = async z =>
			//        {
			////            Getting the twitch users picture
			//            z.Identity.AddClaim(new Claim("Picture", z.User.GetValue("logo").ToString()));
			//        }
			////    You should be able to access these claims with  HttpContext.GetOwinContext().Authentication.GetExternalLoginInfoAsync().Claims in your Account Controller
			//        //    Commonly used in the ExternalLoginCallback() in AccountController.cs
			//        /*

			//           if (user != null)
			//                {
			//                    var claim = (await AuthenticationManager.GetExternalLoginInfoAsync()).ExternalIdentity.Claims.First(
			//                    a => a.Type == "Picture");
			//                    user.Claims.Add(new IdentityUserClaim() { ClaimType = claim.Type, ClaimValue = claim.Value });
			//                    await SignInAsync(user, isPersistent: false);
			//                    return RedirectToLocal(returnUrl);
			//                }
			//         */
			//    }
			//};
			//app.UseTwitchAuthentication(opt);

<<<<<<< HEAD
=======


>>>>>>> 99382557
			//app.UseOpenIDAuthentication("http://me.yahoo.com/", "Yahoo");

			//app.UseOpenIDAuthentication("https://openid.stackexchange.com/", "StackExchange");

			//app.UseOpenIDAuthentication("https://www.google.com/accounts/o8/id", "Google");

			//app.UseSteamAuthentication(applicationKey: "");

			//app.UseOpenIDAuthentication("http://orange.fr", "Orange");
			// Use OpenId provider login uri instead of discovery uri
			//app.UseOpenIDAuthentication("http://openid.orange.fr/server", "Orange", true);

			//app.UseSalesforceAuthentication(
<<<<<<< HEAD
			//    clientId: "",
=======
			//    clientId: "", 
>>>>>>> 99382557
			//    clientSecret: "");

			//in scenarios where a sandbox URL needs to be used
			//var salesforceOptions = new SalesforceAuthenticationOptions
			//{
			//    Endpoints =
			//        new SalesforceAuthenticationOptions.SalesforceAuthenticationEndpoints
			//        {
			//            AuthorizationEndpoint =
			//                "https://ap1.salesforce.com/services/oauth2/authorize",
			//            TokenEndpoint = "https://ap1.salesforce.com/services/oauth2/token"
			//        },
			//    ClientId = "",
			//    ClientSecret = "",
			//    Provider = new SalesforceAuthenticationProvider()
			//    {
			//        OnAuthenticated = async context =>
			//        {
			//            System.Diagnostics.Debug.WriteLine(context.AccessToken);
			//            System.Diagnostics.Debug.WriteLine(context.RefreshToken);
			//            System.Diagnostics.Debug.WriteLine(context.OrganizationId);
			//        }
			//    }
			//};
			//app.UseSalesforceAuthentication(salesforceOptions);

			////app.UseShopifyAuthentication("", "");

			//app.UseArcGISOnlineAuthentication(
			//    clientId: "",
			//    clientSecret: "");

			//app.UseWordPressAuthentication(
			//    clientId: "",
			//    clientSecret: "");

			//app.UseDropboxAuthentication(
			//    appKey: "",
			//    appSecret: "");

			//app.UseHealthGraphAuthentication(
			//    clientId: "",
			//    clientSecret: "");

			//app.UseBattleNetAuthentication(new BattleNetAuthenticationOptions
			//{
			//	ClientId = "",
			//	ClientSecret = ""
			//});
			//app.UseBattleNetAuthentication(
			//	clientId: "",
			//	clientSecret: "");

			//app.UseAsanaAuthentication("", "");

			//app.UseEveOnlineAuthentication("", "");

			//app.UseSoundCloudAuthentication("", "");

			//app.UseFoursquareAuthentication(
			//	clientId: "",
			//	clientSecret: "");

			//app.UsePayPalAuthentication(
			//	clientId: "",
			//	clientSecret: "",
			//	isSandbox: false);

			//app.UseWargamingAccountAuthentication("", WargamingAuthenticationOptions.Region.NorthAmerica);

			//app.UseFlickrAuthentication("", "");
			//app.UseVisualStudioAuthentication(
			//	appId: "",
			//	appSecret: "");

			//app.UseSpotifyAuthentication(
			//    clientId: "",
			//    clientSecret: "");

			//var options = new SlackAuthenticationOptions
			//{
			//    ClientId = "",
			//    ClientSecret = "",
			//    TeamId = "" // optional
			//};
			//options.Scope.Add("identify");
			//app.UseSlackAuthentication(options);

			//app.UseGitterAuthentication(
			//    clientId: "",
			//    clientSecret: ""
			//);

			//app.UseImgurAuthentication(
			//    new ImgurAuthenticationOptions
			//    {
			//        ClientId = "",
			//        ClientSecret = ""
			//    });

			//var options = new BacklogAuthenticationOptions
			//{
			//    ClientId = "",
			//    ClientSecret = "",
			//    ContractName = "",
			//    CallbackPath = new PathString(""),  // ex.new PathString("/OauthTokenRequest")
			//    Provider = new BacklogAuthenticationProvider
			//    {
			//        OnAuthenticated = async context => await System.Threading.Tasks.Task.Run(()=> { System.Diagnostics.Debug.WriteLine(String.Format("Refresh Token: {0}", context.RefreshToken)); })
			//    }
			//};

			//app.UseBacklogAuthentication(options);

			//var cosignOptions = new CosignAuthenticationOptions
			//{
			//    AuthenticationType = "Cosign",
			//    SignInAsAuthenticationType = signInAsType,
			//    CosignServer = "weblogin.umich.edu",
			//    CosignServicePort = 6663,
			//    IdentityServerHostInstance = "core1",
			//    ClientServer = "cosignservername"
			//};
			//app.UseCosignAuthentication(cosignOptions);

			//app.UseVimeoAuthentication("", "");

			//app.UseFitbitAuthentication(new FitbitAuthenticationOptions
			//{
			//    ClientId = "",
			//    ClientSecret = ""
			//});

			//app.UseOnshapeAuthentication(
			//    appKey: "",
			//    appSecret: "");
			//
			//
			//app.UseOnshapeAuthentication(new OnshapeAuthenticationOptions()
			//{
			//  AppKey = "",
			//  AppSecret = "",
			//  CallbackPath = new PathString("/oauthRedirect"),
			//  Hostname = "partner.dev.onshape.com"
			//});

			//app.UseVKontakteAuthentication("", "");

			//app.UseXingAuthentication("", "");

			//app.UseDoYouBuzzAuthentication("", "");
<<<<<<< HEAD
			//app.("", "");
			//app.UseOrcidAuthentication("APP-QQ4XO1AYU3WR696B", "6bb22d2e-71b3-4d5d-b1af-f5d3a8cd4270");
=======

			//app.UseOrcidAuthentication("", "");
>>>>>>> 99382557
		}
	}
}<|MERGE_RESOLUTION|>--- conflicted
+++ resolved
@@ -7,7 +7,6 @@
 
 namespace OwinOAuthProvidersDemo
 {
-<<<<<<< HEAD
 	public partial class Startup
 	{
 		// For more information on configuring authentication, please visit http://go.microsoft.com/fwlink/?LinkId=301864
@@ -21,21 +20,6 @@
 			});
 			// Use a cookie to temporarily store information about a user logging in with a third party login provider
 			app.UseExternalSignInCookie(DefaultAuthenticationTypes.ExternalCookie);
-=======
-    public partial class Startup
-    {
-        // For more information on configuring authentication, please visit http://go.microsoft.com/fwlink/?LinkId=301864
-        public void ConfigureAuth(IAppBuilder app)
-        {
-            // Enable the application to use a cookie to store information for the signed in user
-            app.UseCookieAuthentication(new CookieAuthenticationOptions
-            {
-                AuthenticationType = DefaultAuthenticationTypes.ApplicationCookie,
-                LoginPath = new PathString("/Account/Login")
-            });
-            // Use a cookie to temporarily store information about a user logging in with a third party login provider
-            app.UseExternalSignInCookie(DefaultAuthenticationTypes.ExternalCookie);
->>>>>>> 99382557
 			//app.UseDeviantArtAuthentication("id", "secret");
 			//app.UseUntappdAuthentication("id", "secret");
 			// Uncomment the following lines to enable logging in with third party login providers
@@ -103,10 +87,6 @@
 			//    ClientSecret = "",
 			//    Provider = new TwitchAuthenticationProvider()
 			//    {
-<<<<<<< HEAD
-=======
-
->>>>>>> 99382557
 			//        OnAuthenticated = async z =>
 			//        {
 			////            Getting the twitch users picture
@@ -129,11 +109,6 @@
 			//};
 			//app.UseTwitchAuthentication(opt);
 
-<<<<<<< HEAD
-=======
-
-
->>>>>>> 99382557
 			//app.UseOpenIDAuthentication("http://me.yahoo.com/", "Yahoo");
 
 			//app.UseOpenIDAuthentication("https://openid.stackexchange.com/", "StackExchange");
@@ -147,11 +122,7 @@
 			//app.UseOpenIDAuthentication("http://openid.orange.fr/server", "Orange", true);
 
 			//app.UseSalesforceAuthentication(
-<<<<<<< HEAD
-			//    clientId: "",
-=======
-			//    clientId: "", 
->>>>>>> 99382557
+			//    clientId: "",
 			//    clientSecret: "");
 
 			//in scenarios where a sandbox URL needs to be used
@@ -303,13 +274,8 @@
 			//app.UseXingAuthentication("", "");
 
 			//app.UseDoYouBuzzAuthentication("", "");
-<<<<<<< HEAD
 			//app.("", "");
 			//app.UseOrcidAuthentication("APP-QQ4XO1AYU3WR696B", "6bb22d2e-71b3-4d5d-b1af-f5d3a8cd4270");
-=======
-
-			//app.UseOrcidAuthentication("", "");
->>>>>>> 99382557
 		}
 	}
 }