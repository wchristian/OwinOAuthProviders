﻿using System;
using System.Security.Claims;
using Microsoft.AspNet.Identity;
using Microsoft.Owin;
using Microsoft.Owin.Security.Cookies;
using Owin;
using Owin.Security.Providers.Asana;
using Owin.Security.Providers.ArcGISOnline;
using Owin.Security.Providers.BattleNet;
using Owin.Security.Providers.Buffer;
using Owin.Security.Providers.Dropbox;
using Owin.Security.Providers.EveOnline;
using Owin.Security.Providers.GitHub;
using Owin.Security.Providers.GooglePlus;
using Owin.Security.Providers.GooglePlus.Provider;
using Owin.Security.Providers.HealthGraph;
using Owin.Security.Providers.Instagram;
using Owin.Security.Providers.LinkedIn;
using Owin.Security.Providers.Reddit;
using Owin.Security.Providers.Salesforce;
using Owin.Security.Providers.StackExchange;
using Owin.Security.Providers.TripIt;
using Owin.Security.Providers.Twitch;
using Owin.Security.Providers.Yahoo;
using Owin.Security.Providers.OpenID;
using Owin.Security.Providers.SoundCloud;
using Owin.Security.Providers.Steam;
using Owin.Security.Providers.WordPress;

namespace OwinOAuthProvidersDemo
{
    public partial class Startup
    {
        // For more information on configuring authentication, please visit http://go.microsoft.com/fwlink/?LinkId=301864
        public void ConfigureAuth(IAppBuilder app)
        {
            // Enable the application to use a cookie to store information for the signed in user
            app.UseCookieAuthentication(new CookieAuthenticationOptions
            {
                AuthenticationType = DefaultAuthenticationTypes.ApplicationCookie,
                LoginPath = new PathString("/Account/Login")
            });
            // Use a cookie to temporarily store information about a user logging in with a third party login provider
            app.UseExternalSignInCookie(DefaultAuthenticationTypes.ExternalCookie);

            // Uncomment the following lines to enable logging in with third party login providers
            //app.UseMicrosoftAccountAuthentication(
            //    clientId: "",
            //    clientSecret: "");

            //app.UseTwitterAuthentication(
            //   consumerKey: "",
            //   consumerSecret: "");

            //app.UseFacebookAuthentication(
            //   appId: "",
            //   appSecret: "");

            //app.UseGoogleAuthentication();

            //app.UseLinkedInAuthentication("", "");

            //app.UseYahooAuthentication("", "");

            //app.UseTripItAuthentication("", "");
            
            //app.UseGitHubAuthentication("", "");

            //app.UseBufferAuthentication("", "");

            //app.UseRedditAuthentication("", "");

            //app.UseStackExchangeAuthentication(
            //    clientId: "",
            //    clientSecret: "",
            //    key: "");

            //app.UseInstagramInAuthentication("", "");

            //var options = new GooglePlusAuthenticationOptions
            //{
            //    ClientId = "",
            //    ClientSecret = "",
            //    RequestOfflineAccess = true,
            //    Provider = new GooglePlusAuthenticationProvider
            //    {
            //        OnAuthenticated = async context => System.Diagnostics.Debug.WriteLine(String.Format("Refresh Token: {0}", context.RefreshToken))
            //    }
            //};
            //options.MomentTypes.Add("http://schemas.google.com/AddActivity");
            //options.MomentTypes.Add("http://schemas.google.com/CheckInActivity");
            //options.MomentTypes.Add("http://schemas.google.com/BuyActivity");
            //app.UseGooglePlusAuthentication(options);

            /*
             * Twitch sign-ins use /signin-Twitch as the URL for authentication
             *            
             
             */

            ////Simple Twitch Sign-in
            //app.UseTwitchAuthentication("", "");

            ////More complex Twitch Sign-in
            //var opt = new TwitchAuthenticationOptions()
            //{
            //    ClientId = "",
            //    ClientSecret = "",
            //    Provider = new TwitchAuthenticationProvider()
            //    {
                  
            //        OnAuthenticated = async z =>
            //        {
            ////            Getting the twitch users picture
            //            z.Identity.AddClaim(new Claim("Picture", z.User.GetValue("logo").ToString()));
            //        }
            ////    You should be able to access these claims with  HttpContext.GetOwinContext().Authentication.GetExternalLoginInfoAsync().Claims in your Account Controller
            //        //    Commonly used in the ExternalLoginCallback() in AccountController.cs
            //        /*
                      
            //           if (user != null)
            //                {
            //                    var claim = (await AuthenticationManager.GetExternalLoginInfoAsync()).ExternalIdentity.Claims.First(
            //                    a => a.Type == "Picture");
            //                    user.Claims.Add(new IdentityUserClaim() { ClaimType = claim.Type, ClaimValue = claim.Value });
            //                    await SignInAsync(user, isPersistent: false);
            //                    return RedirectToLocal(returnUrl);
            //                }
            //         */
            //    }
            //};
            //app.UseTwitchAuthentication(opt);
            


            //app.UseOpenIDAuthentication("http://me.yahoo.com/", "Yahoo");

            //app.UseOpenIDAuthentication("https://openid.stackexchange.com/", "StackExchange");

            //app.UseOpenIDAuthentication("https://www.google.com/accounts/o8/id", "Google");

            //app.UseSteamAuthentication(applicationKey: "");

            //app.UseOpenIDAuthentication("http://orange.fr", "Orange");
            // Use OpenId provider login uri instead of discovery uri
            //app.UseOpenIDAuthentication("http://openid.orange.fr/server", "Orange", true);

            //app.UseSalesforceAuthentication(
            //    clientId: "", 
            //    clientSecret: "");

            //in scenarios where a sandbox URL needs to be used
            //var salesforceOptions = new SalesforceAuthenticationOptions
            //{
            //    Endpoints =
            //        new SalesforceAuthenticationOptions.SalesforceAuthenticationEndpoints
            //        {
            //            AuthorizationEndpoint =
            //                "https://ap1.salesforce.com/services/oauth2/authorize",
            //            TokenEndpoint = "https://ap1.salesforce.com/services/oauth2/token"
            //        },
            //    ClientId = "",
            //    ClientSecret = "",
            //    Provider = new SalesforceAuthenticationProvider()
            //    {
            //        OnAuthenticated = async context =>
            //        {
            //            System.Diagnostics.Debug.WriteLine(context.AccessToken);
            //            System.Diagnostics.Debug.WriteLine(context.RefreshToken);
            //            System.Diagnostics.Debug.WriteLine(context.OrganizationId);
            //        }
            //    }
            //};
            //app.UseSalesforceAuthentication(salesforceOptions);

            //app.UseArcGISOnlineAuthentication(
            //    clientId: "",
            //    clientSecret: "");

            //app.UseWordPressAuthentication(
            //    clientId: "",
            //    clientSecret: "");

            //app.UseDropboxAuthentication(
            //    appKey: "",
            //    appSecret: "");

            //app.UseHealthGraphAuthentication(
            //    clientId: "",
            //    clientSecret: "");


			//app.UseBattleNetAuthentication(new BattleNetAuthenticationOptions
			//{
			//	ClientId = "",
			//	ClientSecret = ""
			//});
			//app.UseBattleNetAuthentication(
			//	clientId: "",
			//	clientSecret: "");

            //app.UseAsanaAuthentication("", "");

<<<<<<< HEAD
            //app.UseEveOnlineAuthentication("", "");
=======
            //app.UseSoundCloudAuthentication("", "");
>>>>>>> c145fb00
        }
    }
}<|MERGE_RESOLUTION|>--- conflicted
+++ resolved
@@ -201,11 +201,9 @@
 
             //app.UseAsanaAuthentication("", "");
 
-<<<<<<< HEAD
             //app.UseEveOnlineAuthentication("", "");
-=======
-            //app.UseSoundCloudAuthentication("", "");
->>>>>>> c145fb00
+
+			//app.UseSoundCloudAuthentication("", "");
         }
     }
 }