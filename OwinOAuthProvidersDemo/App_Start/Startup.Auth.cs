﻿using Microsoft.AspNet.Identity;
using Microsoft.Owin;
using Microsoft.Owin.Security.Cookies;
using Owin;

<<<<<<< HEAD
//using Owin.Security.Providers.Orcid;
//using Owin.Security.Providers.Discord;

=======
>>>>>>> 1fc9618e
namespace OwinOAuthProvidersDemo
{
	public partial class Startup
	{
		// For more information on configuring authentication, please visit http://go.microsoft.com/fwlink/?LinkId=301864
		public void ConfigureAuth(IAppBuilder app)
		{
			// Enable the application to use a cookie to store information for the signed in user
			app.UseCookieAuthentication(new CookieAuthenticationOptions
			{
				AuthenticationType = DefaultAuthenticationTypes.ApplicationCookie,
				LoginPath = new PathString("/Account/Login")
			});
			// Use a cookie to temporarily store information about a user logging in with a third party login provider
			app.UseExternalSignInCookie(DefaultAuthenticationTypes.ExternalCookie);
            //app.UseDeviantArtAuthentication("id", "secret");
            //app.UseUntappdAuthentication("id", "secret");
            // Uncomment the following lines to enable logging in with third party login providers
            //app.UseMicrosoftAccountAuthentication(
            //    clientId: "",
            //    clientSecret: "");

            //app.UseTwitterAuthentication(
            //   consumerKey: "",
            //   consumerSecret: "");

            //app.UseFacebookAuthentication(
            //   appId: "",
            //   appSecret: "");

            //app.UseGoogleAuthentication();

            //app.UseLinkedInAuthentication("", "");

            //app.UseYahooAuthentication("", "");

            //app.UseTripItAuthentication("", "");

            //app.UseGitHubAuthentication("", "");

            //app.UseBufferAuthentication("", "");

            //app.UseRedditAuthentication("", "");

            //app.UseStackExchangeAuthentication(
            //    clientId: "",
            //    clientSecret: "",
            //    key: "");

            //app.UseInstagramInAuthentication("", "");

            //var options = new GooglePlusAuthenticationOptions
            //{
            //    ClientId = "",
            //    ClientSecret = "",
            //    RequestOfflineAccess = true,
            //    Provider = new GooglePlusAuthenticationProvider
            //    {
            //        OnAuthenticated = async context => System.Diagnostics.Debug.WriteLine(String.Format("Refresh Token: {0}", context.RefreshToken))
            //    }
            //};
            //options.MomentTypes.Add("http://schemas.google.com/AddActivity");
            //options.MomentTypes.Add("http://schemas.google.com/CheckInActivity");
            //options.MomentTypes.Add("http://schemas.google.com/BuyActivity");
            //app.UseGooglePlusAuthentication(options);

            /*
             * Twitch sign-ins use /signin-Twitch as the URL for authentication
             *

             */

<<<<<<< HEAD
			////Simple Twitch Sign-in
			//app.UseTwitchAuthentication("", "");

			////More complex Twitch Sign-in
			//var opt = new TwitchAuthenticationOptions()
			//{
			//    ClientId = "",
			//    ClientSecret = "",
			//    Provider = new TwitchAuthenticationProvider()
			//    {
			//        OnAuthenticated = async z =>
			//        {
			////            Getting the twitch users picture
			//            z.Identity.AddClaim(new Claim("Picture", z.User.GetValue("logo").ToString()));
			//        }
			////    You should be able to access these claims with  HttpContext.GetOwinContext().Authentication.GetExternalLoginInfoAsync().Claims in your Account Controller
			//        //    Commonly used in the ExternalLoginCallback() in AccountController.cs
			//        /*

			//           if (user != null)
			//                {
			//                    var claim = (await AuthenticationManager.GetExternalLoginInfoAsync()).ExternalIdentity.Claims.First(
			//                    a => a.Type == "Picture");
			//                    user.Claims.Add(new IdentityUserClaim() { ClaimType = claim.Type, ClaimValue = claim.Value });
			//                    await SignInAsync(user, isPersistent: false);
			//                    return RedirectToLocal(returnUrl);
			//                }
			//         */
			//    }
			//};
			//app.UseTwitchAuthentication(opt);

			//app.UseOpenIDAuthentication("http://me.yahoo.com/", "Yahoo");

			//app.UseOpenIDAuthentication("https://openid.stackexchange.com/", "StackExchange");

			//app.UseOpenIDAuthentication("https://www.google.com/accounts/o8/id", "Google");

			//app.UseSteamAuthentication(applicationKey: "");

			//app.UseOpenIDAuthentication("http://orange.fr", "Orange");
			// Use OpenId provider login uri instead of discovery uri
			//app.UseOpenIDAuthentication("http://openid.orange.fr/server", "Orange", true);

			//app.UseSalesforceAuthentication(
			//    clientId: "",
			//    clientSecret: "");

			//in scenarios where a sandbox URL needs to be used
			//var salesforceOptions = new SalesforceAuthenticationOptions
			//{
			//    Endpoints =
			//        new SalesforceAuthenticationOptions.SalesforceAuthenticationEndpoints
			//        {
			//            AuthorizationEndpoint =
			//                "https://ap1.salesforce.com/services/oauth2/authorize",
			//            TokenEndpoint = "https://ap1.salesforce.com/services/oauth2/token"
			//        },
			//    ClientId = "",
			//    ClientSecret = "",
			//    Provider = new SalesforceAuthenticationProvider()
			//    {
			//        OnAuthenticated = async context =>
			//        {
			//            System.Diagnostics.Debug.WriteLine(context.AccessToken);
			//            System.Diagnostics.Debug.WriteLine(context.RefreshToken);
			//            System.Diagnostics.Debug.WriteLine(context.OrganizationId);
			//        }
			//    }
			//};
			//app.UseSalesforceAuthentication(salesforceOptions);

			////app.UseShopifyAuthentication("", "");

			//app.UseArcGISOnlineAuthentication(
			//    clientId: "",
			//    clientSecret: "");

			//app.UseWordPressAuthentication(
			//    clientId: "",
			//    clientSecret: "");

			//app.UseDropboxAuthentication(
			//    appKey: "",
			//    appSecret: "");

			//app.UseHealthGraphAuthentication(
			//    clientId: "",
			//    clientSecret: "");

			//app.UseBattleNetAuthentication(new BattleNetAuthenticationOptions
			//{
			//	ClientId = "",
			//	ClientSecret = ""
			//});
			//app.UseBattleNetAuthentication(
			//	clientId: "",
			//	clientSecret: "");

			//app.UseAsanaAuthentication("", "");

			//app.UseEveOnlineAuthentication("", "");

			//app.UseSoundCloudAuthentication("", "");

			//app.UseFoursquareAuthentication(
			//	clientId: "",
			//	clientSecret: "");

			//app.UsePayPalAuthentication(
			//	clientId: "",
			//	clientSecret: "",
			//	isSandbox: false);

			//app.UseWargamingAccountAuthentication("", WargamingAuthenticationOptions.Region.NorthAmerica);

			//app.UseFlickrAuthentication("", "");
			//app.UseVisualStudioAuthentication(
			//	appId: "",
			//	appSecret: "");

			//app.UseSpotifyAuthentication(
			//    clientId: "",
			//    clientSecret: "");

			//var options = new SlackAuthenticationOptions
			//{
			//    ClientId = "",
			//    ClientSecret = "",
			//    TeamId = "" // optional
			//};
			//options.Scope.Add("identify");
			//app.UseSlackAuthentication(options);

			//app.UseGitterAuthentication(
			//    clientId: "",
			//    clientSecret: ""
			//);

			//app.UseImgurAuthentication(
			//    new ImgurAuthenticationOptions
			//    {
			//        ClientId = "",
			//        ClientSecret = ""
			//    });

			//var options = new BacklogAuthenticationOptions
			//{
			//    ClientId = "",
			//    ClientSecret = "",
			//    ContractName = "",
			//    CallbackPath = new PathString(""),  // ex.new PathString("/OauthTokenRequest")
			//    Provider = new BacklogAuthenticationProvider
			//    {
			//        OnAuthenticated = async context => await System.Threading.Tasks.Task.Run(()=> { System.Diagnostics.Debug.WriteLine(String.Format("Refresh Token: {0}", context.RefreshToken)); })
			//    }
			//};

			//app.UseBacklogAuthentication(options);

			//var cosignOptions = new CosignAuthenticationOptions
			//{
			//    AuthenticationType = "Cosign",
			//    SignInAsAuthenticationType = signInAsType,
			//    CosignServer = "weblogin.umich.edu",
			//    CosignServicePort = 6663,
			//    IdentityServerHostInstance = "core1",
			//    ClientServer = "cosignservername"
			//};
			//app.UseCosignAuthentication(cosignOptions);

			//app.UseVimeoAuthentication("", "");

			//app.UseFitbitAuthentication(new FitbitAuthenticationOptions
			//{
			//    ClientId = "",
			//    ClientSecret = ""
			//});

			//app.UseOnshapeAuthentication(
			//    appKey: "",
			//    appSecret: "");
			//
			//
			//app.UseOnshapeAuthentication(new OnshapeAuthenticationOptions()
			//{
			//  AppKey = "",
			//  AppSecret = "",
			//  CallbackPath = new PathString("/oauthRedirect"),
			//  Hostname = "partner.dev.onshape.com"
			//});

			//app.UseVKontakteAuthentication("", "");

			//app.UseXingAuthentication("", "");

			//app.UseDoYouBuzzAuthentication("", "");
			//app.("", "");
			//app.UseOrcidAuthentication("","");

			//app.UseDiscordAuthentication("", "");
		}
	}
=======
            ////Simple Twitch Sign-in
            //app.UseTwitchAuthentication("", "");

            ////More complex Twitch Sign-in
            //var opt = new TwitchAuthenticationOptions()
            //{
            //    ClientId = "",
            //    ClientSecret = "",
            //    Provider = new TwitchAuthenticationProvider()
            //    {
            //        OnAuthenticated = async z =>
            //        {
            ////            Getting the twitch users picture
            //            z.Identity.AddClaim(new Claim("Picture", z.User.GetValue("logo").ToString()));
            //        }
            ////    You should be able to access these claims with  HttpContext.GetOwinContext().Authentication.GetExternalLoginInfoAsync().Claims in your Account Controller
            //        //    Commonly used in the ExternalLoginCallback() in AccountController.cs
            //        /*

            //           if (user != null)
            //                {
            //                    var claim = (await AuthenticationManager.GetExternalLoginInfoAsync()).ExternalIdentity.Claims.First(
            //                    a => a.Type == "Picture");
            //                    user.Claims.Add(new IdentityUserClaim() { ClaimType = claim.Type, ClaimValue = claim.Value });
            //                    await SignInAsync(user, isPersistent: false);
            //                    return RedirectToLocal(returnUrl);
            //                }
            //         */
            //    }
            //};
            //app.UseTwitchAuthentication(opt);

            //app.UseOpenIDAuthentication("http://me.yahoo.com/", "Yahoo");

            //app.UseOpenIDAuthentication("https://openid.stackexchange.com/", "StackExchange");

            //app.UseOpenIDAuthentication("https://www.google.com/accounts/o8/id", "Google");

            //app.UseSteamAuthentication(applicationKey: "");

            //app.UseOpenIDAuthentication("http://orange.fr", "Orange");
            // Use OpenId provider login uri instead of discovery uri
            //app.UseOpenIDAuthentication("http://openid.orange.fr/server", "Orange", true);

            //app.UseSalesforceAuthentication(
            //    clientId: "",
            //    clientSecret: "");

            //in scenarios where a sandbox URL needs to be used
            //var salesforceOptions = new SalesforceAuthenticationOptions
            //{
            //    Endpoints =
            //        new SalesforceAuthenticationOptions.SalesforceAuthenticationEndpoints
            //        {
            //            AuthorizationEndpoint =
            //                "https://ap1.salesforce.com/services/oauth2/authorize",
            //            TokenEndpoint = "https://ap1.salesforce.com/services/oauth2/token"
            //        },
            //    ClientId = "",
            //    ClientSecret = "",
            //    Provider = new SalesforceAuthenticationProvider()
            //    {
            //        OnAuthenticated = async context =>
            //        {
            //            System.Diagnostics.Debug.WriteLine(context.AccessToken);
            //            System.Diagnostics.Debug.WriteLine(context.RefreshToken);
            //            System.Diagnostics.Debug.WriteLine(context.OrganizationId);
            //        }
            //    }
            //};
            //app.UseSalesforceAuthentication(salesforceOptions);

            ////app.UseShopifyAuthentication("", "");

            //app.UseArcGISOnlineAuthentication(
            //    clientId: "",
            //    clientSecret: "");

            //app.UseWordPressAuthentication(
            //    clientId: "",
            //    clientSecret: "");

            //app.UseDropboxAuthentication(
            //    appKey: "",
            //    appSecret: "");

            //app.UseHealthGraphAuthentication(
            //    clientId: "",
            //    clientSecret: "");

            //app.UseBattleNetAuthentication(new BattleNetAuthenticationOptions
            //{
            //	ClientId = "",
            //	ClientSecret = ""
            //});
            //app.UseBattleNetAuthentication(
            //	clientId: "",
            //	clientSecret: "");

            //app.UseAsanaAuthentication("", "");

            //app.UseEveOnlineAuthentication("", "");

            //app.UseSoundCloudAuthentication("", "");

            //app.UseFoursquareAuthentication(
            //	clientId: "",
            //	clientSecret: "");

            //app.UsePayPalAuthentication(
            //	clientId: "",
            //	clientSecret: "",
            //	isSandbox: false);

            //app.UseWargamingAccountAuthentication("", WargamingAuthenticationOptions.Region.NorthAmerica);

            //app.UseFlickrAuthentication("", "");
            //app.UseVisualStudioAuthentication(
            //	appId: "",
            //	appSecret: "");

            //app.UseSpotifyAuthentication(
            //    clientId: "",
            //    clientSecret: "");

            //var options = new SlackAuthenticationOptions
            //{
            //    ClientId = "",
            //    ClientSecret = "",
            //    TeamId = "" // optional
            //};
            //options.Scope.Add("identify");
            //app.UseSlackAuthentication(options);

            //app.UseGitterAuthentication(
            //    clientId: "",
            //    clientSecret: ""
            //);

            //app.UseImgurAuthentication(
            //    new ImgurAuthenticationOptions
            //    {
            //        ClientId = "",
            //        ClientSecret = ""
            //    });

            //var options = new BacklogAuthenticationOptions
            //{
            //    ClientId = "",
            //    ClientSecret = "",
            //    ContractName = "",
            //    CallbackPath = new PathString(""),  // ex.new PathString("/OauthTokenRequest")
            //    Provider = new BacklogAuthenticationProvider
            //    {
            //        OnAuthenticated = async context => await System.Threading.Tasks.Task.Run(()=> { System.Diagnostics.Debug.WriteLine(String.Format("Refresh Token: {0}", context.RefreshToken)); })
            //    }
            //};

            //app.UseBacklogAuthentication(options);

            //var cosignOptions = new CosignAuthenticationOptions
            //{
            //    AuthenticationType = "Cosign",
            //    SignInAsAuthenticationType = signInAsType,
            //    CosignServer = "weblogin.umich.edu",
            //    CosignServicePort = 6663,
            //    IdentityServerHostInstance = "core1",
            //    ClientServer = "cosignservername"
            //};
            //app.UseCosignAuthentication(cosignOptions);

            //app.UseVimeoAuthentication("", "");

            //app.UseFitbitAuthentication(new FitbitAuthenticationOptions
            //{
            //    ClientId = "",
            //    ClientSecret = ""
            //});

            //app.UseOnshapeAuthentication(
            //    appKey: "",
            //    appSecret: "");
            //
            //
            //app.UseOnshapeAuthentication(new OnshapeAuthenticationOptions()
            //{
            //  AppKey = "",
            //  AppSecret = "",
            //  CallbackPath = new PathString("/oauthRedirect"),
            //  Hostname = "partner.dev.onshape.com"
            //});

            //app.UseVKontakteAuthentication("", "");

            //app.UseXingAuthentication("", "");

            //app.UseDoYouBuzzAuthentication("", "");
            //app.("", "");
            //app.UseOrcidAuthentication("","");

            //app.UseGeniAuthentication("", "");
        }
    }
>>>>>>> 1fc9618e
}<|MERGE_RESOLUTION|>--- conflicted
+++ resolved
@@ -3,12 +3,9 @@
 using Microsoft.Owin.Security.Cookies;
 using Owin;
 
-<<<<<<< HEAD
 //using Owin.Security.Providers.Orcid;
 //using Owin.Security.Providers.Discord;
 
-=======
->>>>>>> 1fc9618e
 namespace OwinOAuthProvidersDemo
 {
 	public partial class Startup
@@ -81,211 +78,6 @@
 
              */
 
-<<<<<<< HEAD
-			////Simple Twitch Sign-in
-			//app.UseTwitchAuthentication("", "");
-
-			////More complex Twitch Sign-in
-			//var opt = new TwitchAuthenticationOptions()
-			//{
-			//    ClientId = "",
-			//    ClientSecret = "",
-			//    Provider = new TwitchAuthenticationProvider()
-			//    {
-			//        OnAuthenticated = async z =>
-			//        {
-			////            Getting the twitch users picture
-			//            z.Identity.AddClaim(new Claim("Picture", z.User.GetValue("logo").ToString()));
-			//        }
-			////    You should be able to access these claims with  HttpContext.GetOwinContext().Authentication.GetExternalLoginInfoAsync().Claims in your Account Controller
-			//        //    Commonly used in the ExternalLoginCallback() in AccountController.cs
-			//        /*
-
-			//           if (user != null)
-			//                {
-			//                    var claim = (await AuthenticationManager.GetExternalLoginInfoAsync()).ExternalIdentity.Claims.First(
-			//                    a => a.Type == "Picture");
-			//                    user.Claims.Add(new IdentityUserClaim() { ClaimType = claim.Type, ClaimValue = claim.Value });
-			//                    await SignInAsync(user, isPersistent: false);
-			//                    return RedirectToLocal(returnUrl);
-			//                }
-			//         */
-			//    }
-			//};
-			//app.UseTwitchAuthentication(opt);
-
-			//app.UseOpenIDAuthentication("http://me.yahoo.com/", "Yahoo");
-
-			//app.UseOpenIDAuthentication("https://openid.stackexchange.com/", "StackExchange");
-
-			//app.UseOpenIDAuthentication("https://www.google.com/accounts/o8/id", "Google");
-
-			//app.UseSteamAuthentication(applicationKey: "");
-
-			//app.UseOpenIDAuthentication("http://orange.fr", "Orange");
-			// Use OpenId provider login uri instead of discovery uri
-			//app.UseOpenIDAuthentication("http://openid.orange.fr/server", "Orange", true);
-
-			//app.UseSalesforceAuthentication(
-			//    clientId: "",
-			//    clientSecret: "");
-
-			//in scenarios where a sandbox URL needs to be used
-			//var salesforceOptions = new SalesforceAuthenticationOptions
-			//{
-			//    Endpoints =
-			//        new SalesforceAuthenticationOptions.SalesforceAuthenticationEndpoints
-			//        {
-			//            AuthorizationEndpoint =
-			//                "https://ap1.salesforce.com/services/oauth2/authorize",
-			//            TokenEndpoint = "https://ap1.salesforce.com/services/oauth2/token"
-			//        },
-			//    ClientId = "",
-			//    ClientSecret = "",
-			//    Provider = new SalesforceAuthenticationProvider()
-			//    {
-			//        OnAuthenticated = async context =>
-			//        {
-			//            System.Diagnostics.Debug.WriteLine(context.AccessToken);
-			//            System.Diagnostics.Debug.WriteLine(context.RefreshToken);
-			//            System.Diagnostics.Debug.WriteLine(context.OrganizationId);
-			//        }
-			//    }
-			//};
-			//app.UseSalesforceAuthentication(salesforceOptions);
-
-			////app.UseShopifyAuthentication("", "");
-
-			//app.UseArcGISOnlineAuthentication(
-			//    clientId: "",
-			//    clientSecret: "");
-
-			//app.UseWordPressAuthentication(
-			//    clientId: "",
-			//    clientSecret: "");
-
-			//app.UseDropboxAuthentication(
-			//    appKey: "",
-			//    appSecret: "");
-
-			//app.UseHealthGraphAuthentication(
-			//    clientId: "",
-			//    clientSecret: "");
-
-			//app.UseBattleNetAuthentication(new BattleNetAuthenticationOptions
-			//{
-			//	ClientId = "",
-			//	ClientSecret = ""
-			//});
-			//app.UseBattleNetAuthentication(
-			//	clientId: "",
-			//	clientSecret: "");
-
-			//app.UseAsanaAuthentication("", "");
-
-			//app.UseEveOnlineAuthentication("", "");
-
-			//app.UseSoundCloudAuthentication("", "");
-
-			//app.UseFoursquareAuthentication(
-			//	clientId: "",
-			//	clientSecret: "");
-
-			//app.UsePayPalAuthentication(
-			//	clientId: "",
-			//	clientSecret: "",
-			//	isSandbox: false);
-
-			//app.UseWargamingAccountAuthentication("", WargamingAuthenticationOptions.Region.NorthAmerica);
-
-			//app.UseFlickrAuthentication("", "");
-			//app.UseVisualStudioAuthentication(
-			//	appId: "",
-			//	appSecret: "");
-
-			//app.UseSpotifyAuthentication(
-			//    clientId: "",
-			//    clientSecret: "");
-
-			//var options = new SlackAuthenticationOptions
-			//{
-			//    ClientId = "",
-			//    ClientSecret = "",
-			//    TeamId = "" // optional
-			//};
-			//options.Scope.Add("identify");
-			//app.UseSlackAuthentication(options);
-
-			//app.UseGitterAuthentication(
-			//    clientId: "",
-			//    clientSecret: ""
-			//);
-
-			//app.UseImgurAuthentication(
-			//    new ImgurAuthenticationOptions
-			//    {
-			//        ClientId = "",
-			//        ClientSecret = ""
-			//    });
-
-			//var options = new BacklogAuthenticationOptions
-			//{
-			//    ClientId = "",
-			//    ClientSecret = "",
-			//    ContractName = "",
-			//    CallbackPath = new PathString(""),  // ex.new PathString("/OauthTokenRequest")
-			//    Provider = new BacklogAuthenticationProvider
-			//    {
-			//        OnAuthenticated = async context => await System.Threading.Tasks.Task.Run(()=> { System.Diagnostics.Debug.WriteLine(String.Format("Refresh Token: {0}", context.RefreshToken)); })
-			//    }
-			//};
-
-			//app.UseBacklogAuthentication(options);
-
-			//var cosignOptions = new CosignAuthenticationOptions
-			//{
-			//    AuthenticationType = "Cosign",
-			//    SignInAsAuthenticationType = signInAsType,
-			//    CosignServer = "weblogin.umich.edu",
-			//    CosignServicePort = 6663,
-			//    IdentityServerHostInstance = "core1",
-			//    ClientServer = "cosignservername"
-			//};
-			//app.UseCosignAuthentication(cosignOptions);
-
-			//app.UseVimeoAuthentication("", "");
-
-			//app.UseFitbitAuthentication(new FitbitAuthenticationOptions
-			//{
-			//    ClientId = "",
-			//    ClientSecret = ""
-			//});
-
-			//app.UseOnshapeAuthentication(
-			//    appKey: "",
-			//    appSecret: "");
-			//
-			//
-			//app.UseOnshapeAuthentication(new OnshapeAuthenticationOptions()
-			//{
-			//  AppKey = "",
-			//  AppSecret = "",
-			//  CallbackPath = new PathString("/oauthRedirect"),
-			//  Hostname = "partner.dev.onshape.com"
-			//});
-
-			//app.UseVKontakteAuthentication("", "");
-
-			//app.UseXingAuthentication("", "");
-
-			//app.UseDoYouBuzzAuthentication("", "");
-			//app.("", "");
-			//app.UseOrcidAuthentication("","");
-
-			//app.UseDiscordAuthentication("", "");
-		}
-	}
-=======
             ////Simple Twitch Sign-in
             //app.UseTwitchAuthentication("", "");
 
@@ -486,8 +278,8 @@
             //app.("", "");
             //app.UseOrcidAuthentication("","");
 
+			//app.UseDiscordAuthentication("", "");
             //app.UseGeniAuthentication("", "");
         }
     }
->>>>>>> 1fc9618e
 }