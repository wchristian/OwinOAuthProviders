﻿using System;
using System.Security.Claims;
using Microsoft.AspNet.Identity;
using Microsoft.Owin;
using Microsoft.Owin.Security.Cookies;
using Owin;
using Owin.Security.Providers.Asana;
using Owin.Security.Providers.ArcGISOnline;
using Owin.Security.Providers.BattleNet;
using Owin.Security.Providers.Buffer;
using Owin.Security.Providers.Dropbox;
using Owin.Security.Providers.EveOnline;
using Owin.Security.Providers.Flickr;
using Owin.Security.Providers.Foursquare;
using Owin.Security.Providers.GitHub;
using Owin.Security.Providers.GooglePlus;
using Owin.Security.Providers.GooglePlus.Provider;
using Owin.Security.Providers.HealthGraph;
using Owin.Security.Providers.Instagram;
using Owin.Security.Providers.LinkedIn;
using Owin.Security.Providers.PayPal;
using Owin.Security.Providers.Reddit;
using Owin.Security.Providers.Salesforce;
using Owin.Security.Providers.StackExchange;
using Owin.Security.Providers.TripIt;
using Owin.Security.Providers.Twitch;
using Owin.Security.Providers.Yahoo;
using Owin.Security.Providers.OpenID;
using Owin.Security.Providers.SoundCloud;
using Owin.Security.Providers.Steam;
<<<<<<< HEAD
using Owin.Security.Providers.Untappd;
=======
using Owin.Security.Providers.Wargaming;
>>>>>>> c03cb2b7
using Owin.Security.Providers.WordPress;

namespace OwinOAuthProvidersDemo
{
    public partial class Startup
    {
        // For more information on configuring authentication, please visit http://go.microsoft.com/fwlink/?LinkId=301864
        public void ConfigureAuth(IAppBuilder app)
        {
            // Enable the application to use a cookie to store information for the signed in user
            app.UseCookieAuthentication(new CookieAuthenticationOptions
            {
                AuthenticationType = DefaultAuthenticationTypes.ApplicationCookie,
                LoginPath = new PathString("/Account/Login")
            });
            // Use a cookie to temporarily store information about a user logging in with a third party login provider
            app.UseExternalSignInCookie(DefaultAuthenticationTypes.ExternalCookie);

            //app.UseUntappdAuthentication("id", "secret");
            // Uncomment the following lines to enable logging in with third party login providers
            //app.UseMicrosoftAccountAuthentication(
            //    clientId: "",
            //    clientSecret: "");

            //app.UseTwitterAuthentication(
            //   consumerKey: "",
            //   consumerSecret: "");

            //app.UseFacebookAuthentication(
            //   appId: "",
            //   appSecret: "");

            //app.UseGoogleAuthentication();

            //app.UseLinkedInAuthentication("", "");

            //app.UseYahooAuthentication("", "");

            //app.UseTripItAuthentication("", "");

            //app.UseGitHubAuthentication("", "");

            //app.UseBufferAuthentication("", "");

            //app.UseRedditAuthentication("", "");

            //app.UseStackExchangeAuthentication(
            //    clientId: "",
            //    clientSecret: "",
            //    key: "");

            //app.UseInstagramInAuthentication("", "");

            //var options = new GooglePlusAuthenticationOptions
            //{
            //    ClientId = "",
            //    ClientSecret = "",
            //    RequestOfflineAccess = true,
            //    Provider = new GooglePlusAuthenticationProvider
            //    {
            //        OnAuthenticated = async context => System.Diagnostics.Debug.WriteLine(String.Format("Refresh Token: {0}", context.RefreshToken))
            //    }
            //};
            //options.MomentTypes.Add("http://schemas.google.com/AddActivity");
            //options.MomentTypes.Add("http://schemas.google.com/CheckInActivity");
            //options.MomentTypes.Add("http://schemas.google.com/BuyActivity");
            //app.UseGooglePlusAuthentication(options);

            /*
             * Twitch sign-ins use /signin-Twitch as the URL for authentication
             *            
             
             */

            ////Simple Twitch Sign-in
            //app.UseTwitchAuthentication("", "");

            ////More complex Twitch Sign-in
            //var opt = new TwitchAuthenticationOptions()
            //{
            //    ClientId = "",
            //    ClientSecret = "",
            //    Provider = new TwitchAuthenticationProvider()
            //    {

            //        OnAuthenticated = async z =>
            //        {
            ////            Getting the twitch users picture
            //            z.Identity.AddClaim(new Claim("Picture", z.User.GetValue("logo").ToString()));
            //        }
            ////    You should be able to access these claims with  HttpContext.GetOwinContext().Authentication.GetExternalLoginInfoAsync().Claims in your Account Controller
            //        //    Commonly used in the ExternalLoginCallback() in AccountController.cs
            //        /*

            //           if (user != null)
            //                {
            //                    var claim = (await AuthenticationManager.GetExternalLoginInfoAsync()).ExternalIdentity.Claims.First(
            //                    a => a.Type == "Picture");
            //                    user.Claims.Add(new IdentityUserClaim() { ClaimType = claim.Type, ClaimValue = claim.Value });
            //                    await SignInAsync(user, isPersistent: false);
            //                    return RedirectToLocal(returnUrl);
            //                }
            //         */
            //    }
            //};
            //app.UseTwitchAuthentication(opt);



            //app.UseOpenIDAuthentication("http://me.yahoo.com/", "Yahoo");

            //app.UseOpenIDAuthentication("https://openid.stackexchange.com/", "StackExchange");

            //app.UseOpenIDAuthentication("https://www.google.com/accounts/o8/id", "Google");

            //app.UseSteamAuthentication(applicationKey: "");

            //app.UseOpenIDAuthentication("http://orange.fr", "Orange");
            // Use OpenId provider login uri instead of discovery uri
            //app.UseOpenIDAuthentication("http://openid.orange.fr/server", "Orange", true);

            //app.UseSalesforceAuthentication(
            //    clientId: "", 
            //    clientSecret: "");

            //in scenarios where a sandbox URL needs to be used
            //var salesforceOptions = new SalesforceAuthenticationOptions
            //{
            //    Endpoints =
            //        new SalesforceAuthenticationOptions.SalesforceAuthenticationEndpoints
            //        {
            //            AuthorizationEndpoint =
            //                "https://ap1.salesforce.com/services/oauth2/authorize",
            //            TokenEndpoint = "https://ap1.salesforce.com/services/oauth2/token"
            //        },
            //    ClientId = "",
            //    ClientSecret = "",
            //    Provider = new SalesforceAuthenticationProvider()
            //    {
            //        OnAuthenticated = async context =>
            //        {
            //            System.Diagnostics.Debug.WriteLine(context.AccessToken);
            //            System.Diagnostics.Debug.WriteLine(context.RefreshToken);
            //            System.Diagnostics.Debug.WriteLine(context.OrganizationId);
            //        }
            //    }
            //};
            //app.UseSalesforceAuthentication(salesforceOptions);

            //app.UseArcGISOnlineAuthentication(
            //    clientId: "",
            //    clientSecret: "");

            //app.UseWordPressAuthentication(
            //    clientId: "",
            //    clientSecret: "");

            //app.UseDropboxAuthentication(
            //    appKey: "",
            //    appSecret: "");

            //app.UseHealthGraphAuthentication(
            //    clientId: "",
            //    clientSecret: "");


            //app.UseBattleNetAuthentication(new BattleNetAuthenticationOptions
            //{
            //	ClientId = "",
            //	ClientSecret = ""
            //});
            //app.UseBattleNetAuthentication(
            //	clientId: "",
            //	clientSecret: "");

            //app.UseAsanaAuthentication("", "");

            //app.UseEveOnlineAuthentication("", "");

            //app.UseSoundCloudAuthentication("", "");

<<<<<<< HEAD
            //app.UseFoursquareAuthentication(
            //	clientId: "",
            //	clientSecret: "");
=======
			//app.UseFoursquareAuthentication(
			//	clientId: "",
			//	clientSecret: "");

            //app.UsePayPalAuthentication(
            //	clientId: "",
            //	clientSecret: "",
            //	isSandbox: false);

            //app.UseWargamingAccountAuthentication("", WargamingAuthenticationOptions.Region.NorthAmerica);

            //app.UseFlickrAuthentication("", "");
>>>>>>> c03cb2b7
        }
    }
}<|MERGE_RESOLUTION|>--- conflicted
+++ resolved
@@ -28,12 +28,7 @@
 using Owin.Security.Providers.OpenID;
 using Owin.Security.Providers.SoundCloud;
 using Owin.Security.Providers.Steam;
-<<<<<<< HEAD
-using Owin.Security.Providers.Untappd;
-=======
-using Owin.Security.Providers.Wargaming;
->>>>>>> c03cb2b7
-using Owin.Security.Providers.WordPress;
+using Owin.Security.Providers.Wargaming;using Owin.Security.Providers.Untappd;using Owin.Security.Providers.WordPress;
 
 namespace OwinOAuthProvidersDemo
 {
@@ -214,14 +209,9 @@
 
             //app.UseSoundCloudAuthentication("", "");
 
-<<<<<<< HEAD
             //app.UseFoursquareAuthentication(
             //	clientId: "",
             //	clientSecret: "");
-=======
-			//app.UseFoursquareAuthentication(
-			//	clientId: "",
-			//	clientSecret: "");
 
             //app.UsePayPalAuthentication(
             //	clientId: "",
@@ -231,7 +221,6 @@
             //app.UseWargamingAccountAuthentication("", WargamingAuthenticationOptions.Region.NorthAmerica);
 
             //app.UseFlickrAuthentication("", "");
->>>>>>> c03cb2b7
         }
     }
 }