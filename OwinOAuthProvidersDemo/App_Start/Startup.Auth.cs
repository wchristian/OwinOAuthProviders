﻿using System;
using System.Security.Claims;
using Microsoft.AspNet.Identity;
using Microsoft.Owin;
using Microsoft.Owin.Security.Cookies;
using Owin;
using Owin.Security.Providers.Asana;
using Owin.Security.Providers.ArcGISOnline;
using Owin.Security.Providers.BattleNet;
using Owin.Security.Providers.Buffer;
using Owin.Security.Providers.DeviantArt;
using Owin.Security.Providers.Dropbox;
using Owin.Security.Providers.EveOnline;
using Owin.Security.Providers.Flickr;
using Owin.Security.Providers.Foursquare;
using Owin.Security.Providers.GitHub;
using Owin.Security.Providers.Gitter;
using Owin.Security.Providers.GooglePlus;
using Owin.Security.Providers.GooglePlus.Provider;
using Owin.Security.Providers.HealthGraph;
using Owin.Security.Providers.Imgur;
using Owin.Security.Providers.Instagram;
using Owin.Security.Providers.LinkedIn;
using Owin.Security.Providers.OpenID;
using Owin.Security.Providers.PayPal;
using Owin.Security.Providers.Reddit;
using Owin.Security.Providers.Salesforce;
using Owin.Security.Providers.Slack;
using Owin.Security.Providers.SoundCloud;
using Owin.Security.Providers.Spotify;
using Owin.Security.Providers.StackExchange;
using Owin.Security.Providers.Steam;
using Owin.Security.Providers.Shopify;
using Owin.Security.Providers.TripIt;
using Owin.Security.Providers.Twitch;
using Owin.Security.Providers.Untappd;
using Owin.Security.Providers.Wargaming;
using Owin.Security.Providers.WordPress;
using Owin.Security.Providers.Yahoo;
using Owin.Security.Providers.Backlog;
using Owin.Security.Providers.Fitbit;

namespace OwinOAuthProvidersDemo
{
    public partial class Startup
    {
        // For more information on configuring authentication, please visit http://go.microsoft.com/fwlink/?LinkId=301864
        public void ConfigureAuth(IAppBuilder app)
        {
            // Enable the application to use a cookie to store information for the signed in user
            app.UseCookieAuthentication(new CookieAuthenticationOptions
            {
                AuthenticationType = DefaultAuthenticationTypes.ApplicationCookie,
                LoginPath = new PathString("/Account/Login")
            });
            // Use a cookie to temporarily store information about a user logging in with a third party login provider
            app.UseExternalSignInCookie(DefaultAuthenticationTypes.ExternalCookie);
            //app.UseDeviantArtAuthentication("id", "secret");
            //app.UseUntappdAuthentication("id", "secret");
            // Uncomment the following lines to enable logging in with third party login providers
            //app.UseMicrosoftAccountAuthentication(
            //    clientId: "",
            //    clientSecret: "");

            //app.UseTwitterAuthentication(
            //   consumerKey: "",
            //   consumerSecret: "");

            //app.UseFacebookAuthentication(
            //   appId: "",
            //   appSecret: "");

            //app.UseGoogleAuthentication();

            //app.UseLinkedInAuthentication("", "");

            //app.UseYahooAuthentication("", "");

            //app.UseTripItAuthentication("", "");

            //app.UseGitHubAuthentication("", "");

            //app.UseBufferAuthentication("", "");

            //app.UseRedditAuthentication("", "");

            //app.UseStackExchangeAuthentication(
            //    clientId: "",
            //    clientSecret: "",
            //    key: "");

            //app.UseInstagramInAuthentication("", "");

            //var options = new GooglePlusAuthenticationOptions
            //{
            //    ClientId = "",
            //    ClientSecret = "",
            //    RequestOfflineAccess = true,
            //    Provider = new GooglePlusAuthenticationProvider
            //    {
            //        OnAuthenticated = async context => System.Diagnostics.Debug.WriteLine(String.Format("Refresh Token: {0}", context.RefreshToken))
            //    }
            //};
            //options.MomentTypes.Add("http://schemas.google.com/AddActivity");
            //options.MomentTypes.Add("http://schemas.google.com/CheckInActivity");
            //options.MomentTypes.Add("http://schemas.google.com/BuyActivity");
            //app.UseGooglePlusAuthentication(options);

            /*
             * Twitch sign-ins use /signin-Twitch as the URL for authentication
             *            
             
             */

            ////Simple Twitch Sign-in
            //app.UseTwitchAuthentication("", "");

            ////More complex Twitch Sign-in
            //var opt = new TwitchAuthenticationOptions()
            //{
            //    ClientId = "",
            //    ClientSecret = "",
            //    Provider = new TwitchAuthenticationProvider()
            //    {

            //        OnAuthenticated = async z =>
            //        {
            ////            Getting the twitch users picture
            //            z.Identity.AddClaim(new Claim("Picture", z.User.GetValue("logo").ToString()));
            //        }
            ////    You should be able to access these claims with  HttpContext.GetOwinContext().Authentication.GetExternalLoginInfoAsync().Claims in your Account Controller
            //        //    Commonly used in the ExternalLoginCallback() in AccountController.cs
            //        /*

            //           if (user != null)
            //                {
            //                    var claim = (await AuthenticationManager.GetExternalLoginInfoAsync()).ExternalIdentity.Claims.First(
            //                    a => a.Type == "Picture");
            //                    user.Claims.Add(new IdentityUserClaim() { ClaimType = claim.Type, ClaimValue = claim.Value });
            //                    await SignInAsync(user, isPersistent: false);
            //                    return RedirectToLocal(returnUrl);
            //                }
            //         */
            //    }
            //};
            //app.UseTwitchAuthentication(opt);



            //app.UseOpenIDAuthentication("http://me.yahoo.com/", "Yahoo");

            //app.UseOpenIDAuthentication("https://openid.stackexchange.com/", "StackExchange");

            //app.UseOpenIDAuthentication("https://www.google.com/accounts/o8/id", "Google");

            //app.UseSteamAuthentication(applicationKey: "");

            //app.UseOpenIDAuthentication("http://orange.fr", "Orange");
            // Use OpenId provider login uri instead of discovery uri
            //app.UseOpenIDAuthentication("http://openid.orange.fr/server", "Orange", true);

            //app.UseSalesforceAuthentication(
            //    clientId: "", 
            //    clientSecret: "");

            //in scenarios where a sandbox URL needs to be used
            //var salesforceOptions = new SalesforceAuthenticationOptions
            //{
            //    Endpoints =
            //        new SalesforceAuthenticationOptions.SalesforceAuthenticationEndpoints
            //        {
            //            AuthorizationEndpoint =
            //                "https://ap1.salesforce.com/services/oauth2/authorize",
            //            TokenEndpoint = "https://ap1.salesforce.com/services/oauth2/token"
            //        },
            //    ClientId = "",
            //    ClientSecret = "",
            //    Provider = new SalesforceAuthenticationProvider()
            //    {
            //        OnAuthenticated = async context =>
            //        {
            //            System.Diagnostics.Debug.WriteLine(context.AccessToken);
            //            System.Diagnostics.Debug.WriteLine(context.RefreshToken);
            //            System.Diagnostics.Debug.WriteLine(context.OrganizationId);
            //        }
            //    }
            //};
            //app.UseSalesforceAuthentication(salesforceOptions);

            ////app.UseShopifyAuthentication("", "");

            //app.UseArcGISOnlineAuthentication(
            //    clientId: "",
            //    clientSecret: "");

            //app.UseWordPressAuthentication(
            //    clientId: "",
            //    clientSecret: "");

            //app.UseDropboxAuthentication(
            //    appKey: "",
            //    appSecret: "");

            //app.UseHealthGraphAuthentication(
            //    clientId: "",
            //    clientSecret: "");

            //app.UseBattleNetAuthentication(new BattleNetAuthenticationOptions
            //{
            //	ClientId = "",
            //	ClientSecret = ""
            //});
            //app.UseBattleNetAuthentication(
            //	clientId: "",
            //	clientSecret: "");

            //app.UseAsanaAuthentication("", "");

            //app.UseEveOnlineAuthentication("", "");

            //app.UseSoundCloudAuthentication("", "");

            //app.UseFoursquareAuthentication(
            //	clientId: "",
            //	clientSecret: "");

            //app.UsePayPalAuthentication(
            //	clientId: "",
            //	clientSecret: "",
            //	isSandbox: false);

            //app.UseWargamingAccountAuthentication("", WargamingAuthenticationOptions.Region.NorthAmerica);

            //app.UseFlickrAuthentication("", "");
            //app.UseVisualStudioAuthentication(
            //	appId: "",
            //	appSecret: "");

            //app.UseSpotifyAuthentication(
            //    clientId: "",
            //    clientSecret: "");

            //var options = new SlackAuthenticationOptions
            //{
            //    ClientId = "",
            //    ClientSecret = "",
            //    TeamId = "" // optional
            //};
            //options.Scope.Add("identify");
            //app.UseSlackAuthentication(options);

            //app.UseGitterAuthentication(
            //    clientId: "",
            //    clientSecret: ""
            //);

            //app.UseImgurAuthentication(
            //    new ImgurAuthenticationOptions
            //    {
            //        ClientId = "",
            //        ClientSecret = ""
            //    });

            //var options = new BacklogAuthenticationOptions
            //{
            //    ClientId = "",
            //    ClientSecret = "",
            //    ContractName = "",
            //    CallbackPath = new PathString(""),  // ex.new PathString("/OauthTokenRequest")
            //    Provider = new BacklogAuthenticationProvider
            //    {
            //        OnAuthenticated = async context => await System.Threading.Tasks.Task.Run(()=> { System.Diagnostics.Debug.WriteLine(String.Format("Refresh Token: {0}", context.RefreshToken)); })
            //    }
            //};

            //app.UseBacklogAuthentication(options);

<<<<<<< HEAD
//            app.UseFitbitAuthentication(new FitbitAuthenticationOptions
//            {
//                ClientId = "",
//                ClientSecret = ""
//            });
=======
            //var cosignOptions = new CosignAuthenticationOptions
            //{
            //    AuthenticationType = "Cosign",
            //    SignInAsAuthenticationType = signInAsType,
            //    CosignServer = "weblogin.umich.edu",
            //    CosignServicePort = 6663,
            //    IdentityServerHostInstance = "core1",
            //    ClientServer = "cosignservername"
            //};
            //app.UseCosignAuthentication(cosignOptions);
>>>>>>> ace291da
        }
    }
}<|MERGE_RESOLUTION|>--- conflicted
+++ resolved
@@ -275,13 +275,6 @@
 
             //app.UseBacklogAuthentication(options);
 
-<<<<<<< HEAD
-//            app.UseFitbitAuthentication(new FitbitAuthenticationOptions
-//            {
-//                ClientId = "",
-//                ClientSecret = ""
-//            });
-=======
             //var cosignOptions = new CosignAuthenticationOptions
             //{
             //    AuthenticationType = "Cosign",
@@ -292,7 +285,12 @@
             //    ClientServer = "cosignservername"
             //};
             //app.UseCosignAuthentication(cosignOptions);
->>>>>>> ace291da
+            
+            //app.UseFitbitAuthentication(new FitbitAuthenticationOptions
+            //{
+            //    ClientId = "",
+            //    ClientSecret = ""
+            //});
         }
     }
 }