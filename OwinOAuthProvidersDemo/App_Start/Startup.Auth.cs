--- conflicted
+++ resolved
@@ -38,11 +38,8 @@
 using Owin.Security.Providers.WordPress;
 using Owin.Security.Providers.Yahoo;
 using Owin.Security.Providers.Backlog;
-<<<<<<< HEAD
 using Owin.Security.Providers.Vimeo;
-=======
 using Owin.Security.Providers.Fitbit;
->>>>>>> ba3a9442
 
 namespace OwinOAuthProvidersDemo
 {
@@ -289,17 +286,14 @@
             //    ClientServer = "cosignservername"
             //};
             //app.UseCosignAuthentication(cosignOptions);
-<<<<<<< HEAD
 
             //app.UseVimeoAuthentication("", "");
-=======
             
             //app.UseFitbitAuthentication(new FitbitAuthenticationOptions
             //{
             //    ClientId = "",
             //    ClientSecret = ""
             //});
->>>>>>> ba3a9442
         }
     }
 }